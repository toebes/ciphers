--- conflicted
+++ resolved
@@ -9,13 +9,8 @@
      * @param qnum Question number to set handler for
      * @param realTimeElement RealTimeObject for synchronizing the contents
      * @param testTimeInfo Timing information for the current test.
-<<<<<<< HEAD
-    */
-   public attachInteractiveHandlers(qnum: number, realTimeElement: RealTimeObject, testTimeInfo: ITestTimeInfo) {
-=======
      */
     public attachInteractiveHandlers(qnum: number, realTimeElement: RealTimeObject, testTimeInfo: ITestTimeInfo) {
->>>>>>> b87ada25
         let qnumdisp = String(qnum + 1);
         let qdivid = "#Q" + qnumdisp + " ";
 
