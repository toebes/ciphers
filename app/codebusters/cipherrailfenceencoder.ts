import { cloneObject, StringMap, sanitizeString } from '../common/ciphercommon';
import {IState, ITestType, toolMode} from '../common/cipherhandler';
import { ICipherType } from '../common/ciphertypes';
import { JTButtonItem } from '../common/jtbuttongroup';
import { JTFLabeledInput } from '../common/jtflabeledinput';
import { JTTable } from '../common/jttable';
import { CipherEncoder, IEncoderState } from './cipherencoder';
import {JTFIncButton} from "../common/jtfIncButton";


interface IRailFenceState extends IState {
    /** Railfence rows value */
    rows: number;
}

/**
 * CipherRailFenceEncoder - This class handles all of the actions associated with encoding
 * a RailFence cipher.
 */
export class CipherRailFenceEncoder extends CipherEncoder {
    public activeToolMode: toolMode = toolMode.codebusters;
    public guidanceURL: string = 'TestGuidance.html#RailFence';

    public validTests: ITestType[] = [ITestType.None,
    ITestType.bregional, ITestType.bstate];
 
    public defaultstate: IRailFenceState = {
        cipherString: '',
        cipherType: ICipherType.Railfence,
        rows: 2,
        replacement: {},
    };
    public state: IRailFenceState = cloneObject(
        this.defaultstate
    ) as IRailFenceState;
    public cmdButtons: JTButtonItem[] = [
        { title: 'Save', color: 'primary', id: 'save' },
        this.undocmdButton,
        this.redocmdButton,
        this.guidanceButton,
    ];
    /** Save and Restore are done on the CipherEncoder Class */


    /**
     * Set the number of rail fence rows.
     * @param rows The number of rows selected on the spinner.
     */
    public setRows(rows: number): boolean {
        let changed = false;
        if (rows !== this.state.rows) {
            // TODO: the min and max should probably be made to CONSTANTS.
            if (rows >= 2 && rows <= 6) {
                this.state.rows = rows;
                changed = true;
            }
            else {
                $('#err').text(
                    'You must specify between 2 and 6 rails.'
                );
            }
        }
        return changed;
    }
    /**
     * Loads up the values for the encoder
     */
    public load(): void {
        this.clearErrors();
        let res = this.build();
        $('#answer')
            .empty()
            .append(res);

        res = this.genSolution();
        $('#sol')
            .empty()
            .append('<hr/>')
            .append(res);

            // Show the update frequency values
        this.displayFreq();
        // We need to attach handlers for any newly created input fields
        this.attachHandlers();
    }

    public attachHandlers(): void {
        super.attachHandlers();
        $('#rows')
        .off('input')
        .on('input', e => {
            let newRows: number = Number($(e.target).val());
            if (newRows !== this.state.rows) {
                this.markUndo(null);
                if (this.setRows(newRows)) {
                    this.updateOutput();
                }
            }
            this.advancedir = 0;
        });

    }

    public setUIDefaults(): void {
        this.setRows(this.state.rows);
    }
    public updateOutput(): void {
        super.updateOutput();
        $('#rows').val(this.state.rows);
    }

    public genPreCommands(): JQuery<HTMLElement> {
        let result = $('<div/>');
<<<<<<< HEAD
        result.append(this.genTestUsage());
        result.append(this.genQuestionFields());
        result.append(
            JTFLabeledInput(
                'Plain Text',
                'textarea',
                'toencode',
                this.state.cipherString,
                'small-12 medium-12 large-12'
            )
        );
        // Create a spinner for the number or rows
        let inputbox = $('<div/>', {
            class: 'grid-x grid-margin-x',
        });
        inputbox.append(
            JTFIncButton('Rows', 'rows', this.state.rows, 'small-12 medium-4 large-4')
        );
        result.append(inputbox);
        inputbox = $('<div/>', {
            class: 'grid-x grid-margin-x',            
        });
        // Create a check box to indicate they are not given the number or rows.
        // TODO: unsure of how to get test version and how this will beused.
        // if ('test is div b, state') {
        inputbox.append(
            JTFLabeledInput("Variable rails", "checkbox", "variableRails", false, 'small-12 medium-4 large-4')
        );
        result.append(inputbox);
        // }
=======
        this.genTestUsage(result);
        this.genQuestionFields(result);
        this.genEncodeField(result);
>>>>>>> 7f059c07
        return result;
    }
    /**
     * Fills in the frequency portion of the frequency table.  For the Rail Fence
     * we don't have the frequency table, so this doesn't need to do anything
     */
    public displayFreq(): void { }
    /**
     * Generate the HTML to display the answer for a cipher.
     * It is just the ciper text formatted with TOANSWER.
     */
    public genAnswer(): JQuery<HTMLElement> {
        let result = $('<div/>', { class: 'grid-x' });

        result.append(this.genQuestion());

        let answer = $('<div/>', { class: 'TOANSWER'});
        answer.append(this.state.cipherString);

        result.append(answer);

        return result;
    }
    /**
     * Generate the HTML to display the question for a cipher
     */
    public genQuestion(): JQuery<HTMLElement> {
        let result = $('<div/>', { class: 'TOSOLVE' });

        let rfs: RailFenceSolver = new RailFenceSolver(this.state.rows, sanitizeString(this.state.cipherString));

        // Get the text characters from each row, concatenated together
        result.append($('<p/>').text(rfs.getRailFenceEncoding()));

        // TODO: I want the 'work space' section to print in the 'Test Packet', not in 
        // 'Answer Key' or 'Answers and Solutions'.
        let workSpace = $('<div/>', {class: 'instructions'});
        for (var i: number = 0; i < 6; i++) {
            workSpace.append($("<p/>").text("\n"));
        }
        result.append(workSpace);
        return result;
    }
    /**
     * Generate the HTML which is the answer to the question.
     */
    public build(): JQuery<HTMLElement> {
        let result = $('<div/>');

        result.append(this.genAnswer());
        
        return result;
    }

    /**
     * Generate the HTML that shows the 'W' rail fence solution.
     */
    public genSolution(): JQuery<HTMLElement> {
        let result = $('<div/>');

        result.append($('<h3/>').text('How to solve'));
        // TODO: Add more solutioning text...
        result.append($('<p/>').text("This is how you solve it..."));

        let rfs: RailFenceSolver = new RailFenceSolver(this.state.rows, sanitizeString(this.state.cipherString));
        // Get the 'W' solution
        result.append(rfs.getRailFenceSolution());

        return result;
    }
}

/**
 * This class creates a Rail Fence solver. 
 */
class RailFenceSolver {
    // Array to hold the rail fence encoding
    private solution: string[][];
    // The number of rows in the rail fence
    private rowCount: number;
    // Length of text to encode.
    private textLength: number;
    // Number of characters in each 'period'
    private itemsPerPeriod: number;

    /**
     * Creates a Rail Fence solver.  Every character in the passed in text will
     * be placed in a unique position in the array.
     * @param rows The number of rows in the rail fence
     * @param text The text to be encoded
     */
    constructor(rows: number, text: string) {

        this.rowCount = rows;
        this.textLength = text.length;
        this.itemsPerPeriod = 2 * (this.rowCount - 1);

        this.solution = [];

        // Loop over the rows to place characters
        for (var rowIndex: number = 1; rowIndex <= this.rowCount; rowIndex++ ) {

            // Adjust for computer zero-based arrays
            let rowArrayIndex = rowIndex - 1;
            // Add a second dimention to the array
            this.solution[rowArrayIndex] = [];

            // Go thru the string to be encoded
            for (var columnIndex: number = 1; columnIndex <= this.textLength; columnIndex++) {

                // Adjust for computer zero-based arrays
                let colArrayIndex = columnIndex - 1;

                // Test if a character should be placed in the array location
                if (this.placeCharacter(rowIndex, colArrayIndex)) {
                    this.solution[rowArrayIndex][colArrayIndex] = text.charAt(colArrayIndex);
                }
                else {
                    this.solution[rowArrayIndex][colArrayIndex] = "";
                }
            }
        }
    }

    public getRailFenceEncoding(): string {
        var returnValue: string = "";

        // Loop over each column, row after row and build a string of the non-blank characters.
        for (var i: number = 0; i < this.rowCount; i++) {
            var row: string[] = this.solution[i];
            for (var j: number = 0; j < this.solution[i].length; j++) {
                if (this.solution[i][j].length > 0) {
                    returnValue = returnValue.concat(this.solution[i][j]);
                }
            }
        }
        return returnValue;
    }
    /**
     * Create a formatted div which shows the Rail Fence solution.
     */
    public getRailFenceSolution(): JQuery<HTMLElement> {
        let returnValue = $('<div/>');

        // Loop thru each row
        for (var i: number = 0; i < this.rowCount; i++) {
            var encodedText: string = "";
            var row: string[] = this.solution[i];
            // Loop thru each column
            for (var j: number = 0; j < this.solution[i].length; j++) {
                // Check for a character
                if (this.solution[i][j].length > 0) {
                    // Add the character
                    encodedText = encodedText.concat(this.solution[i][j]);
                }
                else {
                    // Add white space filler
                    encodedText = encodedText.concat(' ');
                }
            }
            // Add the next row, using <pre> to maintain white space width.
            returnValue.append($('<pre/>').text(encodedText));
        }

        return returnValue;
    }

    /**
     * The method return true if a character should be placed at the given
     * row and column for the current railfence.
     * @param row of the railfence to test
     * @param column of the railfence to test
     */
    private placeCharacter(row: number, column: number): boolean {

        let returnValue: boolean = false;
        let periodPosition = (column % this.itemsPerPeriod) + 1;

        if (periodPosition <= (this.itemsPerPeriod /2) + 1) {
            // this is the down slope, includeing the very top and the bottom
            if (periodPosition === row) {
                returnValue = true;
            }
        }
        else {
            // this is the up slope
            if ((periodPosition - ((periodPosition - this.rowCount) * 2)) === row) {
                returnValue = true;
            }
        }

        return returnValue;
    }
}<|MERGE_RESOLUTION|>--- conflicted
+++ resolved
@@ -111,18 +111,10 @@
 
     public genPreCommands(): JQuery<HTMLElement> {
         let result = $('<div/>');
-<<<<<<< HEAD
-        result.append(this.genTestUsage());
-        result.append(this.genQuestionFields());
-        result.append(
-            JTFLabeledInput(
-                'Plain Text',
-                'textarea',
-                'toencode',
-                this.state.cipherString,
-                'small-12 medium-12 large-12'
-            )
-        );
+        this.genTestUsage(result);
+        this.genQuestionFields(result);
+        this.genEncodeField(result);
+        
         // Create a spinner for the number or rows
         let inputbox = $('<div/>', {
             class: 'grid-x grid-margin-x',
@@ -142,11 +134,6 @@
         );
         result.append(inputbox);
         // }
-=======
-        this.genTestUsage(result);
-        this.genQuestionFields(result);
-        this.genEncodeField(result);
->>>>>>> 7f059c07
         return result;
     }
     /**
