--- conflicted
+++ resolved
@@ -2306,14 +2306,9 @@
      * Generate the score of an answered cipher
      */
     public genScore(answer: string[]): IScoreInformation {
-<<<<<<< HEAD
         const scoreInformation: IScoreInformation = {
-            incorrect: 'all',
-=======
-        let scoreInformation: IScoreInformation = {
             correctLetters: 0,
             incorrectLetters: 'all',
->>>>>>> 8324b2da
             deduction: 'max',
             score: 1000000,
         };
@@ -3719,14 +3714,10 @@
                 '\nLength of answer:  ' +
                 answer.length.toString()
         );
-<<<<<<< HEAD
+
         const scoreInformation: IScoreInformation = {
-            incorrect: '-',
-=======
-        let scoreInformation: IScoreInformation = {
             correctLetters: 0,
             incorrectLetters: '-',
->>>>>>> 8324b2da
             deduction: '-',
             score: 0,
         };
@@ -3740,8 +3731,7 @@
             if (this.isValidChar(solution[s])) {
                 if (solution[s] !== answer[s]) {
                     wrongCount++;
-                }
-                else {
+                } else {
                     correctCount++;
                 }
             }
