import 'foundation-sites';
import { BoolMap, cloneObject, NumberMap, StringMap } from '../common/ciphercommon';
import { CipherMenu } from './ciphermenu';
import { getCipherEquivalents, getCipherTitle, ICipherType } from './ciphertypes';
import { getVersion } from './getversion';
import { JTButtonGroup, JTButtonItem } from './jtbuttongroup';
import { JTFDialog } from './jtfdialog';
import { JTFLabeledInput } from './jtflabeledinput';
import { JTCreateMenu, JTGetSolveURL, JTGetURL } from './jtmenu';
import { InitStorage, JTStorage } from './jtstore';
import { JTTable, JTRow } from './jttable';
import { parseQueryString } from './parsequerystring';
import { textStandard } from '../common/readability';
import { RealTimeObject } from '@convergence/convergence';
import { TrueTime } from './truetime';

export const enum menuMode {
    aca, // ACA Solving Aid - File, edit menu and ACA menus
    test, // Test generation Tools - No file or Edit menu
    question, // Test question tool - File/Edit/Test Tools menu
    none, // No menu selected
}
/** Which mode the tool is operating in to select menus and file names */
export const enum toolMode {
    aca,
    codebusters,
}

/** The types of operations that an encoder will support */
export type IOperationType =
    | 'encode' // Test question involves encoding
    | 'decode' // Test question involves decoding
    | 'crypt' // Test question involves decrypting with a crib
    | 'compute' // Test question involves computing a math result
    | 'let4let' // Baconian individual letter substitition
    | 'sequence' // Baconian sequence substitition
    | 'words' // Baconian word substitution
    | 'rsa1'
    | 'rsa2'
    | 'rsa3'
    | 'rsa4'
    | 'rsa5';
/** The type of encoding for the alphabet */
export type IEncodeType = 'random' | 'k1' | 'k2' | 'k3' | 'k4';
/**
 * The saved state for all ciphers.  This is used for undo/redo as well as
 * the save file format.
 */
export interface IState {
    /** The current cipher type we are working on */
    cipherType: ICipherType;
    /** The current cipher we are working on */
    cipherString: string;
    /** The current string we are looking for */
    findString?: string;
    /** The user has edited the keyword */
    userModified?: boolean;
    /** Currently selected keyword */
    keyword?: string;
    /** Replacement characters */
    replacement?: StringMap;
    /** Any additional save state data */
    undotype?: string;
    /** The type of operation */
    operation?: IOperationType;
    /** Number of points a question is worth */
    points?: number;
    /** Any quotation text to associate with the cipher */
    question?: string;
    /** Current language */
    curlang?: string;
    /** Indicates that a character is locked     */
    locked?: { [key: string]: boolean };
    /** Replacement order string */
    replOrder?: string;
    /** Type of encoding */
    encodeType?: IEncodeType;
    /** A formatted solution string */
    solution?: string;
    /** Is the problem solved? */
    solved?: boolean;
    /** Source character set */
    sourceCharset?: string;
    /** HTML for the interactive solution */
    testHTML?: string;
    // /** The test strings **/
    // testLines?: string[];
    // /** Frequency of source characters **/
    // testFreq?: { [key: string]: number };
    /** Maping to check the solution with */
    solMap?: string;
    /** Encoded solution to match against */
    solCheck?: string;
}
/**
 * The types of tests that can be generated
 */
export const enum ITestType {
    None = '',
    cregional = 'cregional',
    cstate = 'cstate',
    bregional = 'bregional',
    bstate = 'bstate',
    aregional = 'aregional',
    astate = 'astate',
}
export const testTypeNames: { [key in keyof typeof ITestType]: string } = {
    None: 'unspecified test type',
    cregional: 'Division C (High School) Regional/Invitational',
    cstate: 'Division C (High School) State/National',
    bregional: 'Division B (Middle School) Regional/Invitational',
    bstate: 'Division B (Middle School) State/National',
    aregional: 'Division A (Elementary School) Regional/Invitational',
    astate: 'Division A (Elementary School) State/National',
};
/**
 * The save file format of a test
 */
export interface ITest {
    /** Title of the test */
    title: string;
    /** Flag indicating to use custom test header */
    useCustomHeader: boolean;
    /** User specified info for test header instead of tournament header */
    customHeader: string;
    /** Which Cipher-Data.n element corresponds to the timed question.
     * If the value is blank, there is no timed question.
     */
    timed: number;
    /** The number of questions on the test */
    count: number;
    /** Array of which corresponding test elements to use. */
    questions: number[];
    /** Which type of test this */
    testtype: ITestType;
    /** ID of test model stored on the interactive server */
    testmodelid?: string;
    /** ID of answer model stored on the interactive server */
    answermodelid?: string;
    /** ID of the source stored on the interactive server */
    sourcemodelid?: string;
}

export interface ITestTimeInfo {
    /** Timer tracker */
    truetime: TrueTime;
    /** Start time for the test */
    startTime: number;
    /** Time that the timed question needs to be completed by */
    endTimedQuestion: number;
    /** Time that the test will end */
    endTime: number;
}
/**
 * ITestQuestionFields is the runtime data to track the answer to a particular question.
 */
export interface ITestQuestionFields {
    /** The current solution represented as an array of characters to map to a realtime model better
     *  Each spot is a single character.  This includes the answer characters with spaces for non valid characters.
     *   So if the cipher
     *  was  X PDR'M AXVC and the answer typed was:
     *       I DON'T LIKE
     *  Then the answer array will be {"I", " ", "D", "O", "N", " ", "T", " ", "L", "I", "K", "E"}
     *
     *   Typically the answer is bound to a RealTimeArray
     *      let realtimeAnswer = realTimeElement.elementAt("answer") as RealTimeArray;
     *      realtimeAnswer.on(RealTimeArray.Events.SET, (event: ArraySetEvent) => { this.propagateAns(qnumdisp, event.index, event.value.value()); });
     *
     *   The generated HTML fields are typically an input field with the awc class and an ID of the form
     *      I<qnum>_<offset>
     *   Where <qnum> is the question number (0 for timed) and <offset> is the index in the array.
     *   In the array case, usually these fields will only contain a single character and can be populated vi keyup/keypress
     *   events (look in interactiveencoder.ts for an example).
     *
     *   In the case where the field could be a number or string (like in the Hill cipher) instead of binding with a RealTimeArray,
     *   each of the fields are bound as a textInput such as:
     *         let realtimeAnswer = realTimeElement.elementAt("answer") as RealTimeArray;
     *         let answers = realtimeAnswer.value();
     *         for (var i in answers) {
     *             let answerfield = $("#I" + qnumdisp + "_" + String(i));
     *              bindTextInput(answerfield[0] as HTMLInputElement, realtimeAnswer.elementAt(i));
     *         }
     **/
    answer: string[];
    /** The replacement choices that has been entered on the test.
     *  This is applicable to most ciphers
     *
     *  Like the answer field, this is also typically bound to a RealTimeArray
     *
     *         let realtimeReplacement = realTimeElement.elementAt("replacements") as RealTimeArray;
     *         realtimeReplacement.on(RealTimeArray.Events.SET, (event: ArraySetEvent) => { this.propagateRepl(qnumdisp, event.index, event.value.value()); });
     *
     *   The generated HTML fields are typically an input field with the awr class and an ID of the form
     *      R<qnum>_<offset>
     *   Where <qnum> is the question number (0 for timed) and <offset> is the index in the array.
     *   In the array case, usually these fields will only contain a single character and can be populated vi keyup/keypress
     *   events (look in interactiveencoder.ts for an example).
     *
     *   In the case where the field could be a number or string (like in the Hill cipher) instead of binding with a RealTimeArray,
     *   each of the fields are bound as a textInput such as:
     *         let realtimeReplacement = realTimeElement.elementAt("replacements") as RealTimeArray;
     *         let replacements = realtimeReplacement.value();
     *         for (var i in replacements) {
     *             let replacementfield = $("#R" + qnumdisp + "_" + String(i));
     *              bindTextInput(replacementfield[0] as HTMLInputElement, realtimeReplacement.elementAt(i));
     *         }
     * */
    replacements?: string[];
    /** Deliberate separators between letters to aid in solving a Patristocrat  */
    separators?: string[];
    /** Any notes typed in the work section below the cipher
     *   This is typically bound to a textarea field with a class of intnote and an id of the form
     *      in<qnum>
     *   where <qnum> is the question number (0 for timed)
     *
     *   The textarea is bound with bindTextInput as follows:
     *       const textArea = $("#in" + qnumdisp)[0] as HTMLTextAreaElement;
     *       bindTextInput(textArea, realTimeElement.elementAt("notes") as RealTimeString);
     */
    notes: string;
    /**
     * Time that the timed question was successfully solved.  0 indicates not solved.
     */
    solvetime?: number;
}

export interface IRunningKey {
    /** The title of the key */
    title: string;
    /** The text of the key */
    text: string;
}

export interface IQuestionData {
    /** Which question this is associated with.  -1 indicates timed */
    qnum: number;
    /** The number of points for the question */
    points: number;
}
export interface IInteractiveTest {
    /** Title of the test */
    title: string;
    /** Flag indicating to use custom test header */
    useCustomHeader: boolean;
    /** User specified info for test header instead of tournament header */
    customHeader: string;
    /** Which Cipher-Data.n element corresponds to the timed question.
     * If the value is blank, there is no timed question.
     */
    timed?: IState;
    /** The number of questions on the test */
    count: number;
    /** Array of which corresponding test elements to use. */
    questions: IState[];
    /** Which type of test this */
    testtype: ITestType;
    /** There is a spanish question on the test **/
    hasSpanish: boolean;
    /** There is a cipher which uses Morse code on the test **/
    hasMorse: boolean;
    /** Any running keys used **/
    runningKeys?: IRunningKey[];
    /** Score values for all the questions **/
    qdata: IQuestionData[];
}

/**
 * All the information about the score of a question.
 */
export interface IScoreInformation {
    /** Total count of correct letters */
    correctLetters: number;
    /** Total count of incorrect letters -- goes right in the result table */
    incorrectLetters: string;
    /** Deduction, max is number of points -- goes right in the result table*/
    deduction: string;
    /** Score for this question -- added to running total score */
    score: number;
}

type patelem = [string, number, number, number];
type JQElement = JQuery<HTMLElement>;
/**
 * Base class for all the Cipher Encoders/Decoders
 */
export class CipherHandler {
    /**
     * User visible mapping of names of the various languages supported
     */
    public readonly langmap: StringMap = {
        en: 'English',
        nl: 'Dutch',
        de: 'German',
        eo: 'Esperanto',
        es: 'Spanish',
        fr: 'French',
        it: 'Italian',
        no: 'Norwegian',
        pt: 'Portuguese',
        sv: 'Swedish',
        ia: 'Interlingua',
        la: 'Latin',
    };
    public guidanceURL: string = 'TestGuidance.html';
    /**
     * This maps which characters are legal in a cipher for a given language
     */
    public readonly langcharset: StringMap = {
        en: 'ABCDEFGHIJKLMNOPQRSTUVWXYZ',
        nl: 'ABCDEFGHIJKLMNOPQRSTUVWXYZ',
        de: 'AÄBCDEFGHIJKLMNOÖPQRSßTUÜVWXYZ',
        eo: 'ABCĈDEFGĜHĤIJĴKLMNOPRSŜTUŬVZ',
        es: 'ABCDEFGHIJKLMNÑOPQRSTUVWXYZ',
        fr: 'ABCDEFGHIJKLMNOPQRSTUVWXYZ',
        it: 'ABCDEFGHIJKLMNOPQRSTUVWXYZ',
        no: 'ABCDEFGHIJKLMNOPQRSTUVWXYZÅØÆ',
        pt: 'ABCDEFGHIJKLMNOPQRSTUVWXYZ',
        sv: 'AÅÄBCDEFGHIJKLMNOÖPQRSTUVWXYZ',
        ia: 'ABCDEFGHIJKLMNOPQRSTUVWXYZ',
        la: 'ABCDEFGHIJKLMNOPQRSTUVWXYZ',
    };
    /**
     * Character replacement for purposes of encoding
     */
    public readonly langreplace: {
        [key: string]: { [key1: string]: string };
    } = {
        en: {},
        nl: {},
        de: {},
        eo: {},
        es: { Á: 'A', É: 'E', Í: 'I', Ó: 'O', Ú: 'U', Ü: 'U', Ý: 'Y' },
        fr: {
            Ç: 'C',
            Â: 'A',
            À: 'A',
            É: 'E',
            Ê: 'E',
            È: 'E',
            Ë: 'E',
            Î: 'I',
            Ï: 'I',
            Ô: 'O',
            Û: 'U',
            Ù: 'U',
            Ü: 'U',
        },
        it: { À: 'A', É: 'E', È: 'E', Ì: 'I', Ò: 'O', Ù: 'U' },
        no: {},
        pt: {
            Á: 'A',
            Â: 'A',
            Ã: 'A',
            À: 'A',
            Ç: 'C',
            È: 'E',
            Ê: 'E',
            Í: 'I',
            Ó: 'O',
            Ô: 'O',
            Õ: 'O',
            Ú: 'U',
        },
        sv: {},
        ia: {},
        la: {},
    };
    /**
     * This maps which characters are to be used when encoding an ACA cipher
     */
    public readonly acalangcharset: StringMap = {
        en: 'ABCDEFGHIJKLMNOPQRSTUVWXYZ',
        nl: 'ABCDEFGHIJKLMNOPQRSTUVWXYZ',
        de: 'ABCDEFGHIJKLMNOPQRSTUVWXYZ',
        es: 'ABCDEFGHIJKLMNÑOPQRSTUVWXYZ',
        fr: 'ABCDEFGHIJKLMNOPQRSTUVWXYZ',
        it: 'ABCDEFGHIJKLMNOPQRSTUVWXYZ',
        no: 'ABCDEFGHIJKLMNOPRSTUVYZÆØÅ',
        pt: 'ABCDEFGHIJKLMNOPQRSTUVWXYZ',
        sv: 'AÅÄBCDEFGHIJKLMNOÖPRSTUVYZ',
        ia: 'ABCDEFGHIJKLMNOPQRSTUVWXYZ',
        la: 'ABCDEFGHIJKLMNOPQRSTUVWXYZ',
    };
    /**
     * This maps which characters are to be encoded to for an ACA cipher
     */
    public readonly encodingcharset: StringMap = {
        en: 'ABCDEFGHIJKLMNOPQRSTUVWXYZ',
        nl: 'ABCDEFGHIJKLMNOPQRSTUVWXYZ',
        de: 'ABCDEFGHIJKLMNOPQRSTUVWXYZ',
        es: 'ABCDEFGHIJKLMNÑOPQRSTUVWXYZ',
        fr: 'ABCDEFGHIJKLMNOPQRSTUVWXYZ',
        it: 'ABCDEFGHIJKLMNOPQRSTUVWXYZ',
        no: 'ABCDEFGHIJKLMNOPQRSTUVWXYZ',
        pt: 'ABCDEFGHIJKLMNOPQRSTUVWXYZ',
        sv: 'ABCDEFGHIJKLMNOPQRSTUVWXYZ',
        ia: 'ABCDEFGHIJKLMNOPQRSTUVWXYZ',
        la: 'ABCDEFGHIJKLMNOPQRSTUVWXYZ',
    };
    /**
     * Character replacement for purposes of encoding
     */
    public readonly acalangreplace: {
        [key: string]: { [key1: string]: string };
    } = {
        en: {},
        nl: {},
        de: { Ä: 'A', Ö: 'O', ß: 'SS', Ü: 'U' },
        eo: { Ĉ: 'C', Ĝ: 'G', Ĥ: 'H', Ĵ: 'J', Ŝ: 'S', Ŭ: 'U' },
        es: { Á: 'A', É: 'E', Í: 'I', Ó: 'O', Ú: 'U', Ü: 'U', Ý: 'Y' },
        fr: {
            Ç: 'C',
            Â: 'A',
            À: 'A',
            É: 'E',
            Ê: 'E',
            È: 'E',
            Ë: 'E',
            Î: 'I',
            Ï: 'I',
            Ô: 'O',
            Û: 'U',
            Ù: 'U',
            Ü: 'U',
        },
        it: { É: 'E', È: 'E', Ì: 'I', Ò: 'O', Ù: 'U' },
        no: {},
        pt: {
            Á: 'A',
            Â: 'A',
            Ã: 'A',
            À: 'A',
            Ç: 'C',
            È: 'E',
            Ê: 'E',
            Í: 'I',
            Ó: 'O',
            Ô: 'O',
            Õ: 'O',
            Ú: 'U',
        },
        sv: {},
        ia: {},
        la: {},
    };
    /**
     * Language character frequency
     */
    public readonly langfreq: { [key: string]: { [key1: string]: number } } = {
        en: {
            E: 0.1249,
            T: 0.0928,
            A: 0.0804,
            O: 0.0764,
            I: 0.0757,
            N: 0.0723,
            S: 0.0651,
            R: 0.0628,
            H: 0.0505,
            L: 0.0407,
            D: 0.0382,
            C: 0.0334,
            U: 0.0273,
            M: 0.0251,
            F: 0.024,
            P: 0.0214,
            G: 0.0187,
            W: 0.0168,
            Y: 0.0166,
            B: 0.0148,
            V: 0.0105,
            K: 0.0054,
            X: 0.0023,
            J: 0.0016,
            Q: 0.0012,
            Z: 0.0009,
        },
        nl: {
            E: 0.204011,
            N: 0.112494,
            T: 0.0668511,
            A: 0.0562471,
            O: 0.0534809,
            I: 0.0525588,
            R: 0.0509451,
            D: 0.0447211,
            S: 0.0421853,
            L: 0.0295067,
            G: 0.027432,
            H: 0.0246657,
            M: 0.0239742,
            V: 0.0214385,
            B: 0.0189027,
            W: 0.0189027,
            K: 0.0186722,
            U: 0.0165975,
            P: 0.0156754,
            C: 0.0147533,
            IJ: 0.0124481,
            Z: 0.0119871,
            J: 0.0080682,
            F: 0.005302,
            É: 0.0011526,
            X: 0.0002305,
        },
        de: {
            E: 0.149958,
            N: 0.10262,
            I: 0.0826712,
            S: 0.0814877,
            R: 0.0704987,
            A: 0.0644125,
            T: 0.0486898,
            H: 0.0468301,
            D: 0.046661,
            U: 0.0365173,
            G: 0.0360101,
            L: 0.0339814,
            B: 0.0255283,
            O: 0.0255283,
            F: 0.019104,
            V: 0.016399,
            K: 0.0162299,
            M: 0.0162299,
            W: 0.0155537,
            Z: 0.008115,
            Ü: 0.0079459,
            P: 0.0064243,
            Ä: 0.0050719,
            Ö: 0.0030431,
            J: 0.002705,
            ß: 0.0006762,
            Q: 0.0001691,
        },
        eo: {
            A: 0.122894,
            E: 0.0982128,
            O: 0.0917447,
            N: 0.0837447,
            I: 0.0791489,
            S: 0.0568511,
            R: 0.0558298,
            T: 0.0556596,
            L: 0.0549787,
            K: 0.0408511,
            M: 0.0309787,
            P: 0.0308085,
            D: 0.0294468,
            U: 0.0292766,
            J: 0.0248511,
            V: 0.0228085,
            G: 0.0153191,
            B: 0.0093617,
            C: 0.0088511,
            F: 0.0069787,
            Ü: 0.0062979,
            Z: 0.0061277,
            H: 0.0059575,
            Ĝ: 0.0054468,
            Ĉ: 0.0040851,
            Ŝ: 0.0011915,
            Ĵ: 0.0010213,
        },
        es: {
            E: 0.1408,
            A: 0.1216,
            O: 0.092,
            S: 0.072,
            N: 0.0683,
            R: 0.0641,
            I: 0.0598,
            L: 0.0524,
            U: 0.0469,
            D: 0.0467,
            T: 0.046,
            C: 0.0387,
            M: 0.0308,
            P: 0.0289,
            B: 0.0149,
            H: 0.0118,
            Q: 0.0111,
            Y: 0.0109,
            V: 0.0105,
            G: 0.01,
            F: 0.0069,
            J: 0.0052,
            Z: 0.0047,
            Ñ: 0.0017,
            X: 0.0014,
            K: 0.0011,
            W: 0.0004,
        },
        fr: {
            E: 0.1406753,
            T: 0.0895584,
            I: 0.0820779,
            N: 0.0792727,
            S: 0.0753247,
            A: 0.073039,
            R: 0.065039,
            O: 0.0643117,
            L: 0.0571429,
            U: 0.0520519,
            D: 0.0457143,
            C: 0.0353247,
            É: 0.0268052,
            P: 0.0253506,
            M: 0.0225455,
            V: 0.0093506,
            G: 0.0085195,
            Q: 0.0083117,
            F: 0.0082078,
            B: 0.0078961,
            À: 0.0065455,
            H: 0.0047792,
            X: 0.0045714,
            Ê: 0.0023896,
            Y: 0.0020779,
            J: 0.0011429,
            È: 0.001039,
            Ù: 0.0004156,
            Â: 0.0002078,
            Ô: 0.0002078,
            Û: 0.0001039,
        },
        it: {
            I: 0.137609,
            E: 0.104323,
            A: 0.0923483,
            O: 0.0921453,
            T: 0.0574386,
            N: 0.0572356,
            L: 0.0566268,
            R: 0.0539882,
            S: 0.0527704,
            C: 0.0481023,
            G: 0.038563,
            U: 0.0355186,
            D: 0.033083,
            P: 0.0300386,
            M: 0.0271971,
            B: 0.0142074,
            H: 0.0125837,
            Z: 0.0125837,
            È: 0.0103511,
            V: 0.0101482,
            F: 0.0085245,
            Q: 0.00548,
        },
        no: {
            E: 0.16463,
            N: 0.0888383,
            A: 0.067923,
            I: 0.0668876,
            R: 0.0646096,
            D: 0.0635742,
            T: 0.0635742,
            S: 0.0509422,
            L: 0.0499068,
            O: 0.0399669,
            G: 0.0397598,
            V: 0.0395527,
            K: 0.0339615,
            M: 0.0304411,
            H: 0.0298198,
            F: 0.0217436,
            U: 0.0155312,
            P: 0.0130462,
            B: 0.0113895,
            J: 0.0097329,
            Ø: 0.0082833,
            Å: 0.0070408,
            Y: 0.0057983,
            Æ: 0.0,
            C: 0.0,
            Z: 0.0,
        },
        pt: {
            E: 0.148438,
            A: 0.121094,
            O: 0.102711,
            I: 0.0714614,
            R: 0.0597426,
            S: 0.0574449,
            D: 0.053079,
            M: 0.0500919,
            T: 0.0500919,
            N: 0.0471048,
            U: 0.0381434,
            C: 0.0358456,
            L: 0.0310202,
            V: 0.0186121,
            P: 0.0183824,
            G: 0.0126379,
            B: 0.0091912,
            Ã: 0.0087316,
            Q: 0.0082721,
            F: 0.0080423,
            H: 0.0080423,
            Ç: 0.0055147,
            Z: 0.0032169,
            Á: 0.0029871,
            Ê: 0.0029871,
            NH: 0.0025276,
            É: 0.0022978,
            J: 0.0018382,
            Ó: 0.0016085,
            X: 0.0013787,
            LH: 0.0009191,
            Â: 0.0004596,
            Õ: 0.0002298,
            W: 0.0,
            Y: 0.0,
        },
        sv: {
            N: 0.102144,
            A: 0.0962783,
            E: 0.0958738,
            R: 0.0671521,
            T: 0.0647249,
            I: 0.0552184,
            S: 0.0533981,
            D: 0.0523867,
            L: 0.0517799,
            O: 0.0410599,
            V: 0.0400485,
            H: 0.0386327,
            M: 0.0351942,
            G: 0.0287217,
            K: 0.0287217,
            F: 0.0218447,
            Ä: 0.0212379,
            Ö: 0.0147654,
            P: 0.0141586,
            C: 0.0141586,
            Å: 0.013754,
            U: 0.0133495,
            B: 0.0121359,
            J: 0.00768608,
            Y: 0.0052589,
            X: 0.000202265,
        },
        ia: {
            E: 0.1729506,
            T: 0.0905528,
            A: 0.0898115,
            I: 0.0847278,
            O: 0.0773141,
            N: 0.0724423,
            R: 0.0647109,
            L: 0.064499,
            S: 0.0635459,
            C: 0.0420462,
            D: 0.0416225,
            U: 0.035268,
            P: 0.0267952,
            M: 0.021076,
            B: 0.0102732,
            H: 0.0083669,
            V: 0.0083669,
            F: 0.008261,
            G: 0.0075196,
            Q: 0.0073078,
            J: 0.0009532,
            X: 0.0009532,
            Y: 0.0006355,
            K: 0.0,
            W: 0.0,
            Z: 0.0,
        },
        la: {
            I: 0.1333172,
            E: 0.123415,
            T: 0.0906895,
            A: 0.0809081,
            S: 0.0775269,
            U: 0.075957,
            N: 0.0640019,
            O: 0.058447,
            R: 0.0528922,
            M: 0.0495109,
            C: 0.0362275,
            P: 0.0299481,
            D: 0.0266876,
            L: 0.0251177,
            Q: 0.0163024,
            B: 0.0161816,
            G: 0.0108683,
            V: 0.0102645,
            H: 0.0091776,
            F: 0.0089361,
            X: 0.0036228,
            J: 0.0,
            K: 0.0,
            W: 0.0,
            Y: 0.0,
            Z: 0.0,
        },
    };
    public defaultstate: IState = {
        /** The current cipher typewe are working on */
        cipherType: ICipherType.Vigenere /** Currently selected keyword */,
        keyword: '' /** The current cipher we are working on */,
        cipherString: '' /** The current string we are looking for */,
        findString: '' /** Replacement characters */,
        replacement: {} /** Current language */,
        curlang: '',
    };
    public state: IState = cloneObject(this.defaultstate) as IState;
    public saveButton: JTButtonItem = {
        title: 'Save',
        id: 'save',
        color: 'primary',
        class: 'save',
    };

    public undocmdButton: JTButtonItem = {
        title: 'Undo',
        id: 'undo',
        color: 'primary',
        class: 'undo',
        disabled: true,
    };
    public redocmdButton: JTButtonItem = {
        title: 'Redo',
        id: 'redo',
        color: 'primary',
        class: 'redo',
        disabled: true,
    };
    public guidanceButton: JTButtonItem = {
        title: 'Guidance',
        id: 'guidance',
        color: 'primary',
    };

    public cmdButtons: JTButtonItem[] = [
        { title: 'Load', color: 'primary', id: 'load' },
        this.undocmdButton,
        this.redocmdButton,
        { title: 'Reset', color: 'warning', id: 'reset' },
    ];
    public testStrings: string[] = [];
    public defaultRunningKeys: IRunningKey[] = [
        {
            title: 'Gettysburg address',
            text:
                'FOUR SCORE AND SEVEN YEARS AGO OUR FATHERS BROUGHT FORTH ON THIS CONTINENT, ' +
                'A NEW NATION, CONCEIVED IN LIBERTY, AND DEDICATED TO THE ' +
                'PROPOSITION THAT ALL MEN ARE CREATED EQUAL.',
        },
        {
            title: 'Declaration of Independence',
            text:
                'WHEN IN THE COURSE OF HUMAN EVENTS IT BECOMES NECESSARY FOR ONE PEOPLE TO ' +
                'DISSOLVE THE POLITICAL BANDS WHICH HAVE CONNECTED THEM WITH ANOTHER AND TO ASSUME ' +
                'AMONG THE POWERS OF THE EARTH, THE SEPARATE AND EQUAL STATION TO WHICH THE LAWS ' +
                "OF NATURE AND OF NATURE'S GOD ENTITLE THEM, A DECENT RESPECT TO THE OPINIONS OF " +
                'MANKIND REQUIRES THAT THEY SHOULD DECLARE THE CAUSES WHICH IMPEL THEM TO THE SEPARATION.',
        },
        {
            title: 'Constitution of United States of America',
            text:
                'WE THE PEOPLE OF THE UNITED STATES, IN ORDER TO FORM A MORE PERFECT UNION, ' +
                'ESTABLISH JUSTICE, INSURE DOMESTIC TRANQUILITY, PROVIDE FOR THE COMMON DEFENSE, ' +
                'PROMOTE THE GENERAL WELFARE, AND SECURE THE BLESSINGS OF LIBERTY TO OURSELVES AND ' +
                'OUR POSTERITY, DO ORDAIN AND ESTABLISH THIS CONSTITUTION FOR THE ' +
                'UNITED STATES OF AMERICA.',
        },
        {
            title: 'MAGNA CARTA (In Latin)',
            text:
                'JOHANNES DEI GRACIA REX ANGLIE, DOMINUS HIBERNIE, DUX NORMANNIE, ' +
                'AQUITANNIE ET COMES ANDEGAVIE, ARCHIEPISCOPIS, EPISCOPIS, ABBATIBUS, COMITIBUS, ' +
                'BARONIBUS, JUSTICIARIIS, FORESTARIIS, VICECOMITIBUS, PREPOSITIS, ' +
                'MINISTRIS ET OMNIBUS BALLIVIS ET FIDELIBUS SUIS SALUTEM.',
        },
    ];
    /** Any special running key not in the default set used by this cipher */
    public extraRunningKey: string;
    /** Indicates that the cipher uses a running key */
    public usesRunningKey: boolean = false;
    /** Indicates that the cupher uses a morse code table */
    public usesMorseTable: boolean = false;
    /** The direction of the last advance */
    public advancedir: number = 0;
    /** The Jquery element associated with a keypress */
    public keyTarget: JQuery<HTMLElement>;
    public cipherWidth: number = 1;
    public charset: string = 'ABCDEFGHIJKLMNOPQRSTUVWXYZ';
    public sourcecharset: string = 'ABCDEFGHIJKLMNOPQRSTUVWXYZ';
    public unassigned: string = '';
    public holdupdates: boolean = false;
    /** A modification to the current cipher has not been saved */
    public isModified: boolean = false;
    /** Position on the save stack where the current cipher was loaded/saved */
    public savedPosition: number = -1;
    /** Stack of current Undo/Redo operations */
    public undoStack: IState[] = [];
    /** We can merge the next operation */
    public undoCanMerge: boolean = false;
    /** The type of the last undo requested */
    public lastUndoRequest: string = undefined;
    /** Where we are in the undo stack */
    public undoPosition: number = 0;
    /** Indicates that we need to queue an undo item before executing an Undo */
    public undoNeeded: string = undefined;
    public activeToolMode: toolMode = toolMode.aca;
    /** Strings for managing storage of ciphers */
    public storageTestCountName: string = 'Cipher-Test-Count';
    public storageTestEntryPrefix: string = 'Cipher-Test';
    public storageCipherCountName: string = 'Cipher-Count';
    public storageCipherEntryPrefix: string = 'Cipher-Data';
    /**
     * The maximum number of characters to
     * be shown on an encoded line so that it can be readily pasted into a test
     * This is a global config that no ciphers actually set
     */
    public maxEncodeWidth: number = 53;
    /**
     * Output the reverse replacement row in the frequency table.  This is set
     * by the individual cipher types on initialization
     */
    public ShowRevReplace: boolean = true;
    /**
     * Input string cleaned up.  This does not need to be saved because it is
     * rebuild by the build() function based in this.state.cipherString
     */
    public encodedString: string = '';
    public Frequent: { [key: string]: { [key: string]: patelem[] } } = {};
    public freq: { [key: string]: number } = {};
    public savefileentry: number = -1;
    public storage: JTStorage;
    constructor() {
        this.storage = InitStorage();
    }
    public initToolModeSettings(): void {
        if (this.activeToolMode === toolMode.aca) {
            this.storageTestCountName = 'ACA-Issue-Count';
            this.storageTestEntryPrefix = 'ACA-Issue';
            this.storageCipherCountName = 'ACA-Count';
            this.storageCipherEntryPrefix = 'ACA-Data';
            $('.menu-text a').text('ACA Cipher Tools');
        } else {
            this.storageTestCountName = 'Cipher-Test-Count';
            this.storageTestEntryPrefix = 'Cipher-Test';
            this.storageCipherCountName = 'Cipher-Count';
            this.storageCipherEntryPrefix = 'Cipher-Data';
            $('.menu-text a').text('Science Olympiad CodeBusters');
        }
    }
    /**
     * Gets the total number of saved tests
     * Cipher-Test-Count [number] holds the number of tests in the system.
     * Cipher-Test.n [JSON] holds the data for the test n.
     */
    public getTestCount(): number {
        let result = 0;
        if (this.storage.isAvailable()) {
            let val = Number(this.storage.get(this.storageTestCountName));
            if (!isNaN(val)) {
                result = val;
            }
        }
        return result;
    }
    /**
     * Set the number of cipher tests stored in local storage
     */
    public setTestCount(count: number): string {
        if (!this.storage.isAvailable()) {
            return 'Unable to save, local storage not defined';
        }
        this.storage.set(this.storageTestCountName, String(count));
        return '';
    }
    public getTestTypeName(testtype: ITestType): string {
        let result = testTypeNames[testtype];
        if (result === undefined) {
            result = 'this type of test';
        }
        return result;
    }
    /**
     * Gets the string that corresponds to a test in local storage
     */
    public getTestName(entry: number): string {
        return this.storageTestEntryPrefix + String(entry);
    }
    /**
     * Retrieves a test entry from local storage
     */
    public getTestEntry(entry: number): ITest {
        let result: ITest = {
            timed: -1,
            title: 'Invalid Test',
            useCustomHeader: false,
            customHeader: '',
            count: 0,
            questions: [],
            testtype: ITestType.None,
        };
        if (this.storage.isAvailable()) {
            let testCount = this.getTestCount();
            if (entry < testCount) {
                result = this.storage.getJSON(this.getTestName(entry));
            }
        }
        if (result.timed === undefined) {
            result.timed = -1;
        }
        return result;
    }

    /**
     * Key name used to store the convergence token in storage.
     */
    public static readonly KEY_CONVERGENCE_TOKEN: string = 'convergenceToken';

    /**
     * Key name used to store the user's first name in storage.
     */
    public static readonly KEY_FIRST_NAME: string = 'fname';

    /**
     * Key name used to store the user's last name in storage.
     */
    public static readonly KEY_LAST_NAME: string = 'lname';

    /**
     * Key name used to store the user's id in storage.
     */
    public static readonly KEY_USER_ID: string = 'userid';

    /**
     * Checks to see if a convergence token exists. If one does not exist returns false.
     */
    public isAuthenticated(): Boolean {
        return !(this.getConfigString(CipherHandler.KEY_CONVERGENCE_TOKEN, '').length === 0);
    }

    /**
     * Retrieves the current user's full name from storage.
     */
    public getUsersFullName(): string {
        return (
            this.getConfigString(CipherHandler.KEY_FIRST_NAME, 'Nosmo') +
            ' ' +
            this.getConfigString(CipherHandler.KEY_LAST_NAME, 'King')
        );
    }

    /**
     * Sends the user to the authentication page. Upon success sends user back to href.
     * @param href Location to go to upon successful authentication. If undefined/null uses current window location's href.
     * @param shouldPerformSignout If a signout should be performed upon loading of authentication page.
     */
    protected goToAuthenticationPage(
        shouldPerformSignout = false,
        href: string = window.location.href
    ) {
        location.assign(
            'Login.html?returnUrl=' + href + '&shouldPerformSignout=' + shouldPerformSignout
        );
    }

    /**
     * Writes a configuration entry to local storage.
     * @param config Configuration value to set
     * @param value Value to set
     */
    public setConfigString(config: string, value: string) {
        if (this.storage.isAvailable()) {
            this.storage.set('config_' + config, value);
        }
    }
    /**
     * Get a stored configuration string (returning a default value if not found)
     * @param config Configuration value to retrieve
     * @param defaultVal Default value to be returned if not found
     */
    public getConfigString(config: string, defaultVal: string): string {
        let result = '';
        if (this.storage.isAvailable()) {
            result = this.storage.get('config_' + config);
        }
        if (result === null || result === undefined || !this.storage.isAvailable()) {
            result = defaultVal;
        }
        return result;
    }

    /**
     * Removes a config string. Returns previous value.
     */
    public deleteConfigString(config: string): string {
        if (!this.storage.isAvailable()) {
            return 'Unable to delete, local storage not defined';
        }

        const keyName = 'config_' + config;
        const oldValue = this.storage.get(keyName);
        this.storage.remove(keyName);
        return oldValue;
    }

    /**
     * Writes a test entry to local storage.  An entry of -1 or
     * greater than the number of entries just writes as a new entry
     * @param entry Entry to store test as (-1 for a new entry)
     * @param state New test data
     * @returns Entry of newly stored test (-1 for failure)
     */
    public setTestEntry(entry: number, state: ITest): number {
        if (!this.storage.isAvailable()) {
            return -1;
        }
        let testCount = this.getTestCount();
        if (entry > testCount || entry === -1) {
            entry = testCount;
            this.setTestCount(entry + 1);
        }
        this.storage.set(this.getTestName(entry), state);
        return entry;
    }
    /**
     * Removes a file entry, renumbering all the other entries after it
     */
    public deleteTestEntry(entry: number): string {
        if (!this.storage.isAvailable()) {
            return 'Unable to delete, local storage not defined';
        }
        let testCount = this.getTestCount();
        if (entry < testCount && entry >= 0) {
            for (let pos = entry + 1; pos < testCount; pos++) {
                this.storage.set(
                    this.getTestName(pos - 1),
                    this.storage.getJSON(this.getTestName(pos))
                );
            }
            this.storage.remove(this.getTestName(testCount));
            this.setTestCount(testCount - 1);
        }
        return '';
    }
    /**
     * Get the total number of saved ciphers
     */
    public getCipherCount(): number {
        let result = 0;
        if (this.storage.isAvailable()) {
            let val = Number(this.storage.get(this.storageCipherCountName));
            if (!isNaN(val)) {
                result = val;
            }
        }
        return result;
    }
    /**
     * Gets the string that corresponds to an entry in local storage
     * Cipher-Data<n> [JSON] holds the data from question n. Note n is zero based.
     */
    public getEntryName(entry: number): string {
        return this.storageCipherEntryPrefix + String(entry);
    }
    /**
     * Get the save state associated with a numbered file entry
     */
    public getFileEntry(entry: number): IState {
        let result: IState = null;
        if (this.storage.isAvailable()) {
            let cipherCount = this.getCipherCount();
            if (entry < cipherCount) {
                result = this.storage.getJSON(this.getEntryName(entry));
            }
        }
        return result;
    }
    /**
     * Populate the file list dialog to match all the entries of a given type
     */
    public getFileList(ciphertype: ICipherType): JQElement {
        let result = null;
        let cipherCount = this.getCipherCount();
        $('#okopen').prop('disabled', true);
        if (cipherCount === 0) {
            result = $('<div/>', {
                class: 'callout warning filelist',
                id: 'files',
            }).text('No files found');
        } else {
            // Generate a list of the types of ciphers that we allow
            let allowed = getCipherEquivalents(ciphertype);
            result = $('<select/>', {
                id: 'files',
                class: 'filelist',
                size: 10,
            });
            for (let entry = 0; entry < cipherCount; entry++) {
                let fileEntry = this.getFileEntry(entry);
                if (allowed.indexOf(fileEntry.cipherType) !== -1) {
                    let entryText = '[' + String(entry) + ']:';
                    if (allowed.length !== 1) {
                        entryText += '(' + getCipherTitle(fileEntry.cipherType) + ') ';
                    }
                    if (
                        fileEntry.question !== '' &&
                        this.storageCipherEntryPrefix.substr(0, 1) === 'A'
                    ) {
                        entryText += fileEntry.question;
                    } else if (fileEntry.cipherString !== '') {
                        entryText += fileEntry.cipherString;
                    } else {
                        entryText += fileEntry.question;
                    }
                    result.append(
                        $('<option />', {
                            value: entry,
                        }).html(entryText)
                    );
                }
            }
        }
        return result;
    }
    /**
     * Set the number of cipher entries stored in local storage
     */
    public setCipherCount(count: number): string {
        if (!this.storage.isAvailable()) {
            return 'Unable to save, local storage not defined';
        }
        this.storage.set(this.storageCipherCountName, String(count));
        return '';
    }
    /**
     * Save a state entry to local storage. If the entry number is higher
     * than the total storage or is -1, it is appended to the end of all
     * the existing storage entries and the number of entries is incremented
     * by one to account for it
     */
    public setFileEntry(entry: number, state: IState): number {
        if (!this.storage.isAvailable()) {
            return -1;
        }
        let cipherCount = this.getCipherCount();
        if (entry > cipherCount || entry === -1) {
            entry = cipherCount;
            this.setCipherCount(entry + 1);
        }
        this.storage.set(this.getEntryName(entry), state);
        return entry;
    }
    /**
     * Removes a file entry, renumbering all the other entries after it
     */
    public deleteFileEntry(entry: number): string {
        if (!this.storage.isAvailable()) {
            return 'Unable to delete, local storage not defined';
        }
        let cipherCount = this.getCipherCount();
        if (entry < cipherCount && entry >= 0) {
            for (let pos = entry + 1; pos < cipherCount; pos++) {
                this.storage.set(
                    this.getEntryName(pos - 1),
                    this.storage.getJSON(this.getEntryName(pos))
                );
            }
            this.storage.remove(this.getEntryName(cipherCount));
            this.setCipherCount(cipherCount - 1);
        }
        let testCount = this.getTestCount();
        for (let pos = 0; pos < testCount; pos++) {
            let test = this.getTestEntry(pos);
            if (test.timed > entry) {
                test.timed--;
            } else if (test.timed === entry) {
                test.timed = -1;
            }
            for (let i = test.questions.length; i >= 0; i--) {
                if (test.questions[i] > entry) {
                    test.questions[i]--;
                } else if (test.questions[i] === entry) {
                    test.questions.splice(i, 1);
                    test.count--;
                }
            }
            this.setTestEntry(pos, test);
        }
        return '';
    }
    /**
     * Obfuscate a string with a reversable operation (akin to rot13 but using other characters too)
     * @param str String to revewse
     */
    public obverse(str: string): string {
        let repl: StringMap = {};
        const cmap1: string = '<=> abcdefghijklmnopqrstuvwxyzABCDEFGHIJKLMNOPQRSTUVWXYZ';
        const cmap2: string = 'YObkT>hFBZRcGV UzvKqptMrDnIPXmHeJuNdiAwCoSsE=xWgLaljQy<f';
        for (let i = 0; i < cmap1.length; i++) {
            repl[cmap1[i]] = cmap2[i];
        }

        return str.replace(/[<>= a-z]/gi, (c) => repl[c]);
    }
    /**
     * Gets the string that corresponds to a running key entry in local storage
     */
    public getRunningKeyName(entry: number): string {
        return 'Running-Key.' + String(entry);
    }
    /**
     * Retrieves a test entry from local storage
     */
    public getRunningKey(entry: number): IRunningKey {
        let result: IRunningKey;
        if (this.storage.isAvailable()) {
            result = this.storage.getJSON(this.getRunningKeyName(entry));
        }
        if (result === null) {
            result = undefined;
        }
        // Fill in a default if they haven't gotten one or what came in was bad
        if (
            (result === undefined || result.text === '') &&
            entry < this.defaultRunningKeys.length
        ) {
            result = this.defaultRunningKeys[entry];
        }
        return result;
    }
    public deleteRunningKey(entry: number): void {
        this.storage.remove(this.getRunningKeyName(entry));
    }
    public setRunningKey(entry: number, data: IRunningKey): void {
        if (!this.storage.isAvailable()) {
            return;
        }
        this.storage.set(this.getRunningKeyName(entry), data);
    }
    /**
     * Return all the available running keys
     * This includes defaults if none have been defined.
     * Note that we will never return more than 10 running keys and ideally
     * We only want to have 4 for space on the test
     */
    public getRunningKeyStrings(): IRunningKey[] {
        let result: IRunningKey[] = [];
        for (let entry = 0; entry < 10; entry++) {
            let ikey = this.getRunningKey(entry);
            if (ikey === undefined) {
                break;
            }
            result.push(ikey);
        }
        return result;
    }
    /**
     * Put up a dialog to select a cipher to load
     */
    public openCipher(): void {
        // Populate the list of known files.
        $('#files').replaceWith(this.getFileList(this.state.cipherType));
        $('#files')
            .off('change')
            .on('change', (e) => {
                $('#okopen').removeAttr('disabled');
            });
        $('#okopen').prop('disabled', true);
        $('#okopen')
            .off('click')
            .on('click', (e) => {
                this.savefileentry = Number($('#files option:selected').val());
                $('#OpenFile').foundation('close');
                this.markSaved();
                this.markUndo(null);
                this.updateSaveEntryURL();
                this.showModified();
                this.restore(this.getFileEntry(this.savefileentry));
            });
        $('#OpenFile').foundation('open');
    }
    /**
     * Process imported XML
     */
    public importXML(data: any): void {}
    /**
     * Put up a dialog to select an XML file to import
     */
    public openXMLImport(useLocalData: boolean): void {
        $('#okimport').prop('disabled', true);
        $('#importstatus')
            .removeClass('success')
            .addClass('secondary');
        $('#xmltoimport').text('No File Selected');
        $('#xmlFile')
            .off('change')
            .on('change', (e) => {
                $('#okimport').removeAttr('disabled');
                $('#importstatus')
                    .removeClass('secondary')
                    .addClass('success');
                let fileinput: HTMLInputElement = $('#xmlFile')[0] as HTMLInputElement;
                let files = fileinput.files;
                $('#xmltoimport').text(files[0].name + ' selected');
            });
        $('#xmlurl')
            .off('input')
            .on('input', (e) => {
                let url = $(e.target).val() as string;
                if (url !== '') {
                    $('#okimport').removeAttr('disabled');
                } else {
                    $('#okimport').prop('disabled', true);
                }
            });
        $('#okimport')
            .off('click')
            .on('click', (e) => {
                if (useLocalData) {
                    let fileinput: HTMLInputElement = $('#xmlFile')[0] as HTMLInputElement;
                    let files = fileinput.files;
                    if (files.length && typeof FileReader !== undefined) {
                        let reader = new FileReader();
                        reader.readAsText(files[0]);
                        reader.onload = (e1) => {
                            try {
                                let result = JSON.parse(reader.result as string);
                                $('#ImportFile').foundation('close');
                                this.importXML(result);
                            } catch (e) {
                                $('#xmlerr').text('Not a valid import file');
                            }
                        };
                    }
                } else {
                    // They gave us a URL so let's do an AJAX call to pull it in
                    let url = $('#xmlurl').val() as string;
                    $.getJSON(url, (data) => {
                        $('#ImportFile').foundation('close');
                        this.importXML(data);
                    }).fail((jqxhr, settings, exception) => {
                        alert('Unable to load file ' + url);
                    });
                }
            });
        if (useLocalData) {
            $('.impurl').hide();
            $('.impfile').show();
        } else {
            $('.impurl').show();
            $('.impfile').hide();
        }
        $('#ImportFile').foundation('open');
    }

    /**
     *  Save the current cipher to the current file
     */
    public saveCipher(): void {
        this.undoCanMerge = false;
        let state = this.save();
        this.markSaved();
        this.savefileentry = this.setFileEntry(this.savefileentry, state);

        // We need to update the URL to indicate which entry they saved
        this.updateSaveEntryURL();
    }
    /**
     * Update the URL to reflect the current saved file entry
     */
    public updateSaveEntryURL(): void {
        let url = window.location.href.split('?')[0];
        // If the URL ends with a #, we want to make that go away
        url = url.replace(/#$/, '');
        window.history.replaceState(
            {},
            $('title').text(),
            url + '?editEntry=' + this.savefileentry
        );
    }

    /**
     * Save the current cipher state to a new file
     */
    public saveCipherAs(): void {
        throw new Error('Method not implemented.');
    }
    /**
     * Submit a cipher for checking
     */
    public submit(): void {
        throw new Error('Method not implemented.');
    }
    /**
     * Copy the current completed cipher to the clipboard
     */
    public copy(): void {
        throw new Error('Method not implemented.');
    }
    /**
     * Start a new cipher
     */
    public newCipher(): void {
        this.restore(this.defaultstate);
    }
    /**
     * Copies one state interface to another preserving fields that are already
     * in the destination
     */
    public copyState(dest: IState, source: IState): void {
        for (let elem of Object.keys(source)) {
            if (Array.isArray(source[elem])) {
                dest[elem] = source[elem].slice();
            } else if (typeof source[elem] === 'object') {
                dest[elem] = cloneObject(source[elem]);
            } else {
                dest[elem] = source[elem];
            }
        }
    }
    /**
     * Set cipher encoder encode or decode mode
     */
    public setOperation(operation: IOperationType): boolean {
        let changed = false;
        if (this.state.operation !== operation) {
            this.state.operation = operation;
            changed = true;
        }
        return changed;
    }
    /**
     * Encipher a string using an alphabet.
     * This is primarily used for testing the timed question answer.
     * @param str String to be encoded
     * @param alphabet Random alphabet to encode the string with
     */
    public encipherString(str: string, alphabet: string): string {
        // Build up a mapping of the charaters to the enciphered string
        let charset = this.getCharset();
        let replmap: StringMap = {};
        for (let i = charset.length - 1; i >= 0; i--) {
            replmap[charset[i]] = alphabet[i];
        }
        // We have the map, so just map each of the characters one at a time
        let result = '';
        for (let i = 0, len = str.length; i < len; i++) {
            // Make sure the character is valid for mapping
            if (replmap.hasOwnProperty(str[i])) {
                result += replmap[str[i]];
            } else {
                // If not it gets a ? to map against
                result += '?';
            }
        }
        return result;
    }
    /**
     * Count the number of differences between two strings.
     * This is used for verifying the answer to a timed question
     * Note that we ignore spaces for purposes of comparison.  In the
     * case of an Aristocrat, spaces are already known and for a Patristocrat
     * we don't care about spaces.
     * @param answer Connonical answer that we are matching against
     * @param str Test string to see if it matches
     */
    public countDifferences(str1: string, str2: string): number {
        // Anything from the longer string counts as differences.  In theory
        // this should never happen, but just in case we don't want to be
        // comparing beyond the end of the sting
        let differences = Math.abs(str1.length - str2.length);
        // We want to compare only characters that exist.  We could use the
        // min of the lengths, but since we know the difference... just calculate it
        let len = (str1.length + str2.length - differences) / 2;
        // Go though letter by letter comparing, recording anything that doesn't match
        for (let i = 0; i < len; i++) {
            if (str1[i] != str2[i]) {
                differences++;
            }
        }
        return differences;
    }
    /**
     * Initializes the encoder/decoder.
     * Select the character sets based on the language and initialize the
     * current state
     */
    public init(lang: string): void {
        this.initToolModeSettings();
        this.defaultstate.curlang = lang;
        this.state = cloneObject(this.defaultstate) as IState;
        this.setCharset(this.acalangcharset[this.state.curlang]);
        this.setSourceCharset(this.encodingcharset[this.state.curlang]);
    }
    /**
     * Generates an HTML representation of a string for display
     */
    public normalizeHTML(str: string): string {
        return str;
    }
    /**
     * Creates an HTML table to display the frequency of characters
     * @returns DOM elements of constructed table.
     */
    public createFreqEditTable(): JQElement {
        return null;
    }
    /**
     * getInteractiveTemplate creates the answer template for synchronization of
     * the realtime answers when the test is being given.
     */
    public getInteractiveTemplate(): ITestQuestionFields {
        let result: ITestQuestionFields = { answer: [], notes: '' };
        return result;
    }
    /**
     * Creates an HTML table to display the frequency of characters for printing
     * on the test and answer key
     * showanswers controls whether we display the answers or just the key
     * encodeType tells the type of encoding to print.  If it is 'random' then
     * we leave it blank.
     */
    public genInteractiveFreqTable(
        qnum: number,
        encodeType: string,
        extraclass: string
    ): JQElement {
        let table = new JTTable({
            class: 'shrink unstriped intfreq' + extraclass,
        });
        let charset = this.getSourceCharset();
        if (encodeType === 'random' || encodeType === undefined) {
            encodeType = '';
        }
        // For a K2 cipher, the replacement row goes above the header row
        let replrow;
        if (encodeType === 'k2') {
            replrow = table.addHeaderRow();
        }
        let headrow = table.addHeaderRow();
        let freqrow = table.addBodyRow();
        // For all other cipher types, the replacement row is below the frequency
        if (encodeType !== 'k2') {
            replrow = table.addBodyRow();
        }

        headrow.add({
            settings: { class: 'topleft ' + encodeType },
            content: encodeType.toUpperCase(),
        });
        freqrow.add({ celltype: 'th', content: 'Frequency' });
        replrow.add({ celltype: 'th', content: 'Replacement' });

        let pos = 0;
        for (let c of charset.toUpperCase()) {
            headrow.add(c);
            let freq = String(this.freq[c]);
            if (freq === '0') {
                freq = '';
            }
            freqrow.add(freq);
            replrow.add({
                celltype: 'td',
                content: $('<input/>', {
                    id: 'R' + String(qnum + 1) + '_' + pos,
                    class: 'awr',
                    type: 'text',
                }),
            });
            pos++;
        }
        return table.generate();
    }
    /**
     * Creates an HTML table to display the frequency of characters for printing
     * on the test and answer key
     * showanswers controls whether we display the answers or just the key
     * encodeType tells the type of encoding to print.  If it is 'random' then
     * we leave it blank.
     * @param showanswers Display the answers as part of the table
     * @param encodeType The type of encoding (random/k1/k2)
     * @param extraclass Extra class to add to the generated table
     */
    public genFreqTable(showanswers: boolean, encodeType: string, extraclass: string): JQElement {
        let table = new JTTable({
            class: 'prfreq shrink cell unstriped' + extraclass,
        });
        let charset = this.getSourceCharset();
        let replalphabet = this.state.replacement;
        if (encodeType === 'random' || encodeType === undefined) {
            encodeType = '';
        } else if (encodeType === 'k2') {
            replalphabet = {};
            for (let c of charset.toUpperCase()) {
                replalphabet[this.state.replacement[c]] = c;
            }
        }
        // For a K2 cipher, the replacement row goes above the header row
        let replrow;
        if (encodeType === 'k2') {
            replrow = table.addHeaderRow();
        }
        let headrow = table.addHeaderRow();
        let freqrow = table.addBodyRow();
        // For all other cipher types, the replacement row is below the frequency
        if (encodeType !== 'k2') {
            replrow = table.addBodyRow();
        }

        headrow.add({
            settings: { class: 'topleft ' + encodeType },
            content: encodeType.toUpperCase(),
        });
        freqrow.add({ celltype: 'th', content: 'Frequency' });
        replrow.add({ celltype: 'th', content: 'Replacement' });

        for (let c of charset.toUpperCase()) {
            let repl = '';
            if (showanswers) {
                repl = replalphabet[c];
            }
            headrow.add(c);
            let freq = String(this.freq[c]);
            if (freq === '0') {
                freq = '';
            }
            freqrow.add(freq);
            replrow.add({ celltype: 'td', content: repl });
        }
        return table.generate();
    }
    /**
     * Determines if this generator is appropriate for a given test
     * type.  In the base class shared by everyone, everything is
     * appropriate.
     * @param testType Test type to compare against
     * @returns String indicating error or blank for success
     */
    public CheckAppropriate(testType: ITestType): string {
        return '';
    }

    public genTestUsage(result: JQuery<HTMLElement>): void {
        result.append($('<div/>', { class: 'testuse' }));
    }
    public updateTestUsage(): void {
        let result = $('.testuse');
        result.empty().removeClass('alert primary');
        let prefix = 'Used on test(s):';
        if (this.savefileentry !== -1) {
            // Find out what tests this is a part of
            let testCount = this.getTestCount();
            for (let entry = 0; entry < testCount; entry++) {
                let test = this.getTestEntry(entry);
                let use = '';
                let prevq, nextq, prevtxt, nexttxt;
                // If this is the timed question, we will have a next question
                // but obviously it is the first question so we don't have a
                // previous question
                if (test.timed === this.savefileentry) {
                    use = 'Timed Question';
                    if (test.questions.length > 0) {
                        nextq = test.questions[0];
                        nexttxt = '#1';
                    }
                } else {
                    // See if this is one of the questions on the test
                    let qnum = test.questions.indexOf(this.savefileentry);
                    if (qnum !== -1) {
                        // It is, so find the previous question.
                        use = 'Question #' + String(qnum + 1);
                        if (qnum > 0) {
                            // It is not the first, use the previous entry.
                            prevq = test.questions[qnum - 1];
                            prevtxt = '#' + String(qnum);
                        } else if (test.timed !== -1) {
                            // Since this is the first,
                            // it will be the timed question if there is one
                            prevq = test.timed;
                            prevtxt = 'Timed';
                        }
                        // If it isn't the last, the next is the one after it
                        if (qnum < test.questions.length) {
                            nextq = test.questions[qnum + 1];
                            nexttxt = '#' + String(qnum + 2);
                        }
                    }
                }
                if (use !== '') {
                    let calloutclass = 'primary';
                    // It is used on a test.  First we need to find out if the
                    // question is actually appropriate for the test.
                    // To do this we need to load the class for the question
                    let usemsg = this.CheckAppropriate(test.testtype);
                    if (usemsg !== '') {
                        calloutclass = 'alert';
                        usemsg = ' - ' + usemsg;
                    }
                    let link = $('<a/>', {
                        class: 'chkmod',
                        href: 'TestGenerator.html?test=' + String(entry),
                    }).text(test.title + ' ' + use);
                    if (usemsg !== '') {
                        link.append($('<span/>', { class: 'usemsg' }).text(usemsg));
                    }
                    result.addClass('callout ' + calloutclass);
                    if (prefix !== '') {
                        result.append($('<div/>', { class: 'usedon' }).text('Used on test(s):'));
                        prefix = '';
                    }
                    let testset = $('<div/>', { class: 'testset' });

                    if (prevq !== undefined) {
                        let linkprev = $('<a/>', {
                            class: 'prevnav chkmod',
                            href: this.getEntryURL(prevq),
                        }).text(prevtxt);
                        testset.append(linkprev).append(' ');
                    }
                    testset.append(link);
                    if (nextq !== undefined) {
                        let linknext = $('<a/>', {
                            class: 'nxtnav  chkmod',
                            href: this.getEntryURL(nextq),
                        }).text(nexttxt);
                        testset.append(linknext).append(' ');
                    }
                    result.append(testset);
                }
            }
        }
    }
    /**
     * Loads new data into a solver, preserving all solving matches made
     */
    public load(): void {}
    /**
     * Loads new data into a solver, resetting any solving matches made
     */
    public reset(): void {}

    public genCmdButtons(): JQElement {
        return JTButtonGroup(this.cmdButtons);
    }

    /**
     * Creates the Undo and Redo command buttons
     */
    public genUndoRedoButtons(): JQElement {
        let buttons = $('<div/>');

        buttons.append(
            $('<input/>', {
                type: 'button',
                id: 'undo',
                class: 'button primary undo',
                value: 'Undo',
                disabled: true,
            })
        );
        buttons.append(
            $('<input/>', {
                type: 'button',
                id: 'redo',
                class: 'button primary redo',
                value: 'Redo',
                disabled: true,
            })
        );
        return buttons.children();
    }
    /**
     * genPreCommands() Generates HTML for any UI elements that go above the command bar
     * @returns HTML DOM elements to display in the section
     */
    public genPreCommands(): JQElement {
        return null;
    }
    /**
     * Set up the UI elements for the result fields
     */
    public genPostCommands(): JQuery<HTMLElement> {
        return null;
    }
    /**
     * Initializes any layout of the handler.
     */
    public buildCustomUI(): void {
        $('.MenuBar').each((i: number, elem: HTMLElement) => {
            $(elem).replaceWith(this.createMainMenu());
        });
        $('.precmds').each((i, elem) => {
            $(elem).replaceWith(this.genPreCommands());
        });
        $('.postcmds').each((i, elem) => {
            $(elem).replaceWith(this.genPostCommands());
        });
        $('.cmdbuttons').each((i, elem) => {
            $(elem).replaceWith(this.genCmdButtons());
        });
        $('.langsel').each((i: number, elem: HTMLElement) => {
            this.genLangDropdown($(elem));
        });

        if (this.isAuthenticated()) {
            $('.login-button').hide();
            $('#logged-in-user').text('Welcome ' + this.getUsersFullName());
        }
    }
    /**
     * Restore the state from either a saved file or a previous undo record
     * @param data Saved state to restore
     */
    public restore(data: IState, suppressOutput: boolean = false): void {}
    public save(): IState {
        return { cipherType: ICipherType.None, cipherString: '' };
    }
    /**
     * saveInteractive saves the test template html for a question
     * @param qnum Question number to generate test for
     * @param testType Type of test that the question is for
     * @param isTimed Save information for solving a timed question
     */
    public saveInteractive(qnum: number, testType: ITestType, isTimed: boolean): IState {
        return this.save();
    }

    public markSaved(): void {
        this.savedPosition = this.undoPosition;
        this.isModified = false;
        this.showModified();
    }
    /**
     * Saves the current state of the cipher work so that it can be undone
     * This code will attempt to merge named operations when pushing a second
     * to the top of the stack.  This is useful for operations such as search
     * undotype Type of undo (for merging with previous entries).  A value of
     * null indicates that the operation is not mergable.
     */
    public markUndo(undotype: string): void {
        this.isModified = true;
        // See if we are trying to do an undo after we had popped some undo
        // operations off the stack.  In that case, we simply truncate the stack
        if (this.undoPosition < this.undoStack.length - 1) {
            this.undoStack.splice(this.undoPosition);
            // If we had restored from a position that has been deleted from the
            // stack, then we need to forgot the savedPosition
            if (this.savedPosition > this.undoPosition) {
                this.savedPosition = -1;
            }
        }
        this.pushUndo(undotype);
        // If we attempt to do an undo after we pushed this operation of the stack
        // remember that we will have to save whatever this operation was so that
        // we don't lose it as undo is always the state BEFORE the operation
        this.undoNeeded = undotype;
        this.markUndoUI(false, true);
    }
    /**
     * Pushes or merges an undo operation to the top of the stack
     * undotype Type of undo (for merging with previous entries)
     * For example if we have the following operations
     *    Operation          UndoType  Action Stack after
     *    Initial State                       <empty>
     *    Change Offset=1    undefined  push  [initial]
     *    Type find char A   find       push  [initial][off=1]
     *    Type find char AB  find       push  [initial][off=1][find=A,off=1]
     *    Type find char ABC find       merge [initial][off=1][find=AB,off=1]
     *    Change Offset=2    undefined  merge [initial][off=1][find=ABC,off=1]
     *    Change Offset=3    undefined  push  [initial][off=1][find=ABC,off=1][find=ABC,off=2]
     */
    public pushUndo(undotype: string): void {
        let undodata = this.save();
        // See if we can merge this (such as a find operation) with the previous undo
        if (this.undoCanMerge) {
            this.undoStack[this.undoStack.length - 1] = undodata;
        } else {
            this.undoStack.push(undodata);
        }
        this.undoPosition = this.undoStack.length - 1;
        // Now remember what we did so that we can figure out if next time we
        // can merge
        this.undoCanMerge =
            this.lastUndoRequest !== undefined &&
            this.lastUndoRequest !== null &&
            this.lastUndoRequest === undotype;
        // Remember the current request so we can check on merging next time
        this.lastUndoRequest = undotype;
    }
    /**
     * Restore work to a previous state stored on the stack
     */
    public unDo(): void {
        // Note that if we are at the top of the undo stack, we have to push
        // a new entry so that they can get back to where they are
        if (this.undoNeeded !== undefined) {
            this.pushUndo(this.undoNeeded);
            this.undoNeeded = undefined;
        }
        this.undoCanMerge = false;
        this.lastUndoRequest = undefined;
        if (this.undoPosition > 0) {
            this.undoPosition--;
            let state = this.undoStack[this.undoPosition];
            this.restore(state);
            this.isModified = this.undoPosition !== this.savedPosition;
            this.markUndoUI(this.undoPosition <= 0, false);
        }
    }
    /**
     * Update the UI to indicate whether or not the current cipher has
     * been modified and needs to be saved.
     */
    public showModified(): void {
        if (this.isModified) {
            $('.save')
                .removeClass('primary')
                .addClass('alert');
        } else {
            $('.save')
                .removeClass('alert')
                .addClass('primary');
        }
    }
    /**
     * Check to see if the current cipher has been modified and give them
     * an opportunity to save if it has.
     * @param targetURL URL to jump to if not modified
     * @returns boolean indicating whether or not it is modified.
     */
    public checkModified(targetURL: string): boolean {
        return false;
    }
    /**
     * Save the current Cipher and jump to a new URL
     * @param targetURL new URL to jump to
     */
    public saveAndContinue(targetURL: string): void {
        this.saveCipher();
        location.assign(targetURL);
    }
    /**
     * Abandon any changes on the current cipher and jump to a new URL
     * @param targetURL new URL to jump to
     */
    public abandonAndContinue(targetURL: string): void {
        location.assign(targetURL);
    }
    /**
     * Update the UI to indicate the state of the Undo/Redo buttons
     * @param undostate Boolean indicated that the undo is enabled
     * @param redostate Boolean indicated that redo is enabled
     */
    public markUndoUI(undostate: boolean, redostate: boolean): void {
        this.showModified();
        if (redostate) {
            $('.redo').addClass('disabled_menu');
            $('.redo').attr('disabled', 'disabled');
        } else {
            $('.redo').removeClass('disabled_menu');
            $('.redo').removeAttr('disabled');
        }
        if (undostate) {
            $('.undo').addClass('disabled_menu');
            $('.undo').attr('disabled', 'disabled');
        } else {
            $('.undo').removeClass('disabled_menu');
            $('.undo').removeAttr('disabled');
        }
    }

    /**
     * Redo work (i.e. undo an undo)
     */
    public reDo(): void {
        if (this.undoPosition < this.undoStack.length - 1) {
            this.undoPosition++;
            let state = this.undoStack[this.undoPosition];
            this.restore(state);
            this.undoNeeded = undefined;
            // Prevent creating a new entry on the stack since it will match
            // what we have currently
            this.undoCanMerge = true;
            this.lastUndoRequest = undefined;
            this.isModified = this.undoPosition !== this.savedPosition;
            this.markUndoUI(false, this.undoPosition >= this.undoStack.length - 1);
        }
    }
    public setMenuMode(mode: menuMode): void {
        this.activeToolMode = toolMode.codebusters;
        switch (mode) {
            case menuMode.aca:
                $('.menufile').show();
                $('.menuaca').show();
                $('.menucb').hide();
                this.activeToolMode = toolMode.aca;
                break;
            case menuMode.test:
                $('.menufile').hide();
                $('.menuaca').hide();
                $('.menucb').show();
                this.activeToolMode = toolMode.codebusters;
                break;
            case menuMode.question:
                $('.menufile').show();
                $('.menuaca').hide();
                $('.menucb').show();
                this.activeToolMode = toolMode.codebusters;
                break;
            default:
                $('.menufile').hide();
                $('.menuaca').show();
                $('.menucb').show();
                // Don't change the activeToolMode since it might be either
                break;
        }
        this.initToolModeSettings();
    }
    /**
     * Updates the initial user interface for the cipher handler.  This is a one
     * time operation.  If the editEntry paramter is passed on the URL, then that
     * entry is loaded and the cipher is initialized with it as if it were loaded
     * from the menu.  Any additional URL parameters are parsed and passed in as
     * the initial state values.
     */
    public layout(): void {
        let parms = parseQueryString(window.location.search.substring(1));
        let saveSet = this.save();
        this.savefileentry = -1;
        if (parms.editEntry !== undefined) {
            // They gave us an entry to load, so start out with it
            this.savefileentry = Number(parms.editEntry);
            saveSet = this.getFileEntry(this.savefileentry);
        }
        // Copy over any additional parameters they might have given
        for (let v in parms) {
            if (parms.hasOwnProperty(v)) {
                saveSet[v] = parms[v];
            }
        }
        this.buildCustomUI();
        this.setMenuMode(menuMode.none);
        this.restore(saveSet);
        this.savedPosition = this.undoPosition;
        this.attachHandlers();
    }
    /**
     * Cleans up any settings, range checking and normalizing any values.
     * This doesn't actually update the UI directly but ensures that all the
     * values are legitimate for the cipher handler
     * Generally you will call updateOutput() after calling setUIDefaults()
     */
    public setUIDefaults(): void {}
    /**
     * Update the output based on current state settings.  This propagates
     * All values to the UI
     */
    public updateOutput(): void {}
    /**
     * Builds the output for the current state data.
     */
    public build(): JQElement {
        return null;
    }
    /**
     * Create an edit field for a dropdown
     */
    public makeFreqEditField(c: string): JQElement {
        return null;
    }
    /**
     * Handle a dropdown event.  They are changing the mapping for a character.
     * Process the change, but first we need to swap around any other character which
     * is using what we are changing to.
     */
    public updateSel(item: string, val: string): void {}
    /**
     * Adds a set of answer rows to a table.
     * @param table Table to add the rows to
     * @param overline specifies answer characters (typically from a vigenere or running key)
     *                 that someone would use to compute the answer.  undefined indicates not to use it
     * @param cipherline the line that they are being asked to encode/decode
     * @param answerline the answer (if any).  undefined to leave it blank
     * @param blankline true=add an extra line to the table.
     */
    public addCipherTableRows(
        table: JTTable,
        overline: string,
        cipherline: string,
        answerline: string,
        blankline: boolean
    ): void {
        let rowover;
        if (overline !== undefined) {
            rowover = table.addBodyRow();
        }
        let rowcipher = table.addBodyRow();
        let rowanswer = table.addBodyRow();
        let rowblank = table.addBodyRow();

        for (let i = 0; i < cipherline.length; i++) {
            let c = cipherline.substr(i, 1);
            let aclass = 'e v';
            let a = ' ';
            if (answerline !== undefined) {
                a = answerline.substr(i, 1);
                aclass = 'a v';
            }
            if (overline !== undefined) {
                if (this.isValidChar(c)) {
                    rowover.add({
                        settings: { class: 'o v' },
                        content: overline.substr(i, 1),
                    });
                } else {
                    rowover.add(overline.substr(i, 1));
                }
            }
            if (this.isValidChar(c)) {
                rowcipher.add({
                    settings: { class: 'q v' },
                    content: c,
                });
                rowanswer.add({
                    settings: { class: aclass },
                    content: a,
                });
            } else {
                if (answerline === undefined) {
                    a = c;
                }
                rowcipher.add(c);
                rowanswer.add(a);
            }
            rowblank.add('');
        }
        return;
    }
    /**
     * Generates the interactive editing for a cipher table of text
     * @param strings Array of string arrays to output
     * @param stringindex Which string in the string set to output
     * @param qnum Question number that the table is for
     * @param extraclass Extra class to add to the table
     * @param genover True=generate the replacement string over the top of the table
     */
    public genInteractiveCipherTable(
        strings: string[][],
        stringindex: number,
        qnum: number,
        extraclass: string,
        genover: boolean
    ): JQuery<HTMLElement> {
        let qnumdisp = String(qnum + 1);
        let table = new JTTable({ class: 'ansblock shrink cell unstriped ' + extraclass });
        let pos = 0;
        // Add the split up lines to the output table.
        for (let splitLines of strings) {
            let cipherline = splitLines[stringindex];
            let rowover: JTRow;
            if (genover) {
                rowover = table.addBodyRow();
            }
            let rowcipher = table.addBodyRow();
            let rowanswer = table.addBodyRow();
            let rowblank = table.addBodyRow();

            for (let i = 0; i < cipherline.length; i++) {
                if (genover) {
                    rowover.add({
                        celltype: 'td',
                        content: $('<input/>', {
                            id: 'R' + qnumdisp + '_' + pos,
                            class: 'awr',
                            type: 'text',
                        }),
                    });
                }
                let c = cipherline.substr(i, 1);
                if (this.isValidChar(c)) {
                    rowcipher.add({
                        settings: { class: 'q v' },
                        content: c,
                    });
                    rowanswer.add({
                        celltype: 'td',
                        content: $('<input/>', {
                            id: 'I' + qnumdisp + '_' + pos,
                            class: 'awc',
                            type: 'text',
                        }),
                        settings: { class: 'e v' },
                    });
                } else {
                    rowcipher.add(c);
                    rowanswer.add(c);
                }
                rowblank.add({ settings: { class: 's' }, content: ' ' });
                pos++;
            }
        }
        return table.generate();
    }
    /**
     * Generate the score of an answered cipher
     */
    public genScore(answer: string[]): IScoreInformation {
<<<<<<< HEAD
        let scoreInformation: IScoreInformation =
        {
            correctLetters: 0,
            incorrectLetters: 'all',
=======
        let scoreInformation: IScoreInformation = {
            incorrect: 'all',
>>>>>>> aa559605
            deduction: 'max',
            score: 1000000,
        };
        return scoreInformation;
    }
    /**
     * Generate the HTML to display the answer for a cipher
     */
    public genAnswer(testType: ITestType): JQElement {
        return $('<h3>').text('This cipher does not support printing the Answer yet');
    }
    /**
     * Generate the HTML to display the question for a cipher
     */
    public genQuestion(testType: ITestType): JQElement {
        return $('<h3>').text('This cipher does not support printing the Question yet');
    }
    /**
     * Generate the HTML to display the question for a cipher
     */
    public genInteractive(qnum: number, testType: ITestType): JQElement {
        let result = this.genQuestion(testType);
        result.append($('<textarea/>', { id: 'in' + String(qnum + 1), class: 'intnote' }));
        return result;
    }
    /**
     * Change the encrypted character.  Note that when we change one, we have
     * to swap it with the one which we are replacing
     * @param repchar Character that is being replaced
     * @param newchar Character to replace it with
     * @param elem Optional HTML Element triggering the request
     */
    public setChar(repchar: string, newchar: string, elem?: JQuery<HTMLElement>): void {
        // console.log("handler setChar data-char=" + repchar + " newchar=" + newchar)
        // See if any other slots have this character and reset it
        if (newchar !== '') {
            for (let i in this.state.replacement) {
                if (this.state.replacement[i] === newchar && i !== repchar) {
                    this.setChar(i, '');
                }
            }
        }
        this.state.replacement[repchar] = newchar;
        $("input[data-char='" + repchar + "']").val(newchar);
        if (newchar === '') {
            newchar = '?';
        }
        $("span[data-char='" + repchar + "']").text(newchar);
        if (!this.holdupdates) {
            this.UpdateReverseReplacements();
            this.updateMatchDropdowns(repchar);
        }
    }
    /**
     * Change multiple characters at once.
     */
    public setMultiChars(reqstr: string): void {}
    /**
     * Update all of the match dropdowns in response to a change in the cipher mapping
     */
    public updateMatchDropdowns(reqstr: string): void {}
    /**
     * Locate a string and update the results
     */
    public findPossible(str: string): void {}
    /**
     * Generate a solving aid for a cipher
     */
    public genSolution(testType: ITestType): JQElement {
        return null;
    }
    /**
     * Eliminate the non displayable characters and replace them with a space
     */
    public cleanString(str: string): string {
        if (str === undefined) {
            return '';
        }
        let pattern: string = '[\r\n ]+';
        let re = new RegExp(pattern, 'g');
        return str.replace(re, ' ');
    }
    /**
     * Eliminate all characters which are not in the charset
     */
    public minimizeString(str: string): string {
        let res: string = '';
        if (str !== undefined) {
            for (let c of str.toUpperCase()) {
                if (this.isValidChar(c)) {
                    res += c;
                }
            }
        }
        return res;
    }
    /**
     * Convert the text to chunks of (chunkSize) characters separated
     * by a space.  Just keep characters that are in the character set and
     * remove all punctuation, etc.
     * Note: the string could be toUpperCase()'d here, but it is done later.
     */
    public chunk(inputString: string, chunkSize: number): string {
        let chunkIndex = 1;
        let charset = this.getCharset();
        let chunkedString = '';
        for (let c of inputString) {
            // Skip anthing that is not in the character set (i.e spaces,
            // punctuation, etc.)
            if (charset.indexOf(c.toUpperCase()) < 0) {
                continue;
            }

            // Test for a chunk boundary using modulo of chunk size.
            if (chunkIndex % (chunkSize + 1) === 0) {
                chunkedString += ' ';
                chunkIndex = 1;
            }

            // Store the character in the chunk representation.
            chunkedString += c;
            chunkIndex++;
        }
        return chunkedString;
    }
    /**
     * Sets the character set used by the Decoder.
     */
    public setCharset(charset: string): void {
        this.charset = charset;
    }
    /**
     * Determines if a character is part of the valid character set for the cipher
     */
    public isValidChar(char: string): boolean {
        return this.charset.indexOf(char) >= 0;
    }
    /**
     * Gets the current character set used for output of the cipher
     */
    public getCharset(): string {
        return this.charset;
    }
    /**
     * Gets the character set to be use for encoding.
     */
    public getSourceCharset(): string {
        return this.sourcecharset;
    }
    /**
     * Sets the character set to be use for encoding.
     */
    public setSourceCharset(charset: string): void {
        this.sourcecharset = charset;
    }
    /**
     * Update the frequency table on the page.  This is done after loaading
     * a new cipher to encode or decode
     */
    public UpdateFreqEditTable(): void {
        $('.freq').each((i: number, elem: HTMLElement) => {
            $(elem)
                .empty()
                .append(this.createFreqEditTable());
        });
        this.attachHandlers();
    }
    public getReverseReplacement(): StringMap {
        let revRepl: StringMap = {};
        // Build a reverse replacement map so that we can encode the string
        for (let repc in this.state.replacement) {
            if (this.state.replacement.hasOwnProperty(repc)) {
                revRepl[this.state.replacement[repc]] = repc;
            }
        }
        return revRepl;
    }
    /**
     * Using the currently selected replacement set, encodes a string
     * This breaks it up into lines of maxEncodeWidth characters or less so that
     * it can be output properly.
     * This returns the strings as an array of pairs of strings with
     * the encode and decode parts delivered together.  As a side effect
     * it also updates the frequency table
     */
    public makeReplacement(str: string, maxEncodeWidth: number): string[][] {
        let charset = this.getCharset();
        let sourcecharset = this.getSourceCharset();
        let revRepl = this.getReverseReplacement();
        let langreplace = this.langreplace[this.state.curlang];
        let encodeline = '';
        let decodeline = '';
        let lastsplit = -1;
        let result: string[][] = [];

        // Zero out the frequency table
        this.freq = {};
        for (let i = 0, len = sourcecharset.length; i < len; i++) {
            this.freq[sourcecharset.substr(i, 1).toUpperCase()] = 0;
        }
        // Now go through the string to encode and compute the character
        // to map to as well as update the frequency of the match
        for (let t of str.toUpperCase()) {
            // See if the character needs to be mapped.
            if (typeof langreplace[t] !== 'undefined') {
                t = langreplace[t];
            }
            decodeline += t;
            // Make sure that this is a valid character to map from
            let pos = charset.indexOf(t);
            if (pos >= 0) {
                t = revRepl[t];
                if (isNaN(this.freq[t])) {
                    this.freq[t] = 0;
                }
                this.freq[t]++;
            } else if (t !== "'") {
                // This is a potential split position, so remember it
                lastsplit = decodeline.length;
            }
            encodeline += t;
            // When the encoded character is longer than the character
            // we encode (like the Tap Code Cipher) we need to pad the
            // original string
            if (t.length > 1) {
                decodeline += this.repeatStr(' ', t.length - 1);
            }
            // See if we have to split the line now
            if (encodeline.length >= maxEncodeWidth) {
                if (lastsplit === -1) {
                    result.push([encodeline, decodeline]);
                    encodeline = '';
                    decodeline = '';
                } else {
                    let encodepart = encodeline.substr(0, lastsplit);
                    let decodepart = decodeline.substr(0, lastsplit);
                    encodeline = encodeline.substr(lastsplit);
                    decodeline = decodeline.substr(lastsplit);
                    result.push([encodepart, decodepart]);
                }
                lastsplit = -1;
            }
        }
        // And put together any residual parts
        if (encodeline.length > 0) {
            result.push([encodeline, decodeline]);
        }
        return result;
    }
    /**
     * Make multiple copies of a string concatenated
     * c Character (or string) to repeat
     * count number of times to repeat the string
     */
    public repeatStr(c: string, count: number): string {
        let res = '';
        for (let i = 0; i < count; i++) {
            res += c;
        }
        return res;
    }
    /**
     * Calculates the Chi Square value for a cipher string against the current
     * language character frequency
     */
    public CalculateChiSquare(str: string): number {
        let charset = this.getCharset();
        let len = charset.length;
        let counts = new Array(len);
        let total = 0;
        for (let i = 0; i < len; i++) {
            counts[i] = 0;
        }
        for (let i = 0; i < str.length; i++) {
            let c = str.substr(i, 1).toUpperCase();
            let pos = charset.indexOf(c);
            if (pos >= 0) {
                counts[pos]++;
                total++;
            }
        }
        let chiSquare = 0.0;
        for (let i = 0; i < len; i++) {
            let c = charset.substr(i, 1);
            let expected = this.langfreq[this.state.curlang][c];
            if (expected !== undefined && expected !== 0) {
                chiSquare += Math.pow(counts[i] - total * expected, 2) / (total * expected);
            }
        }
        return chiSquare;
    }
    /**
     * Calculates the Chi Square value for a cipher string against the current
     * language character frequency
     */
    public CalculateCribChiSquare(matchfreq: NumberMap): number {
        let charset = this.getCharset();
        let len = charset.length;
        let counts = new Array(len);
        let total = 0;
        for (let val in this.freq) {
            total += this.freq[val];
        }
        let chiSquare = 0.0;
        for (let c in matchfreq) {
            let expected = this.langfreq[this.state.curlang][c];
            if (expected !== undefined && expected !== 0) {
                chiSquare += Math.pow(matchfreq[c] - total * expected, 2) / (total * expected);
            }
        }
        return chiSquare;
    }
    /**
     * Analyze the encoded text and update the UI output
     */
    public genAnalysis(encoded: string): JQElement {
        return null;
    }
    /**
     * Process a menu action string
     */
    public doAction(action: string): void {
        switch (action) {
            case 'new':
                this.newCipher();
                break;

            case 'open':
                this.openCipher();
                break;

            case 'save':
                this.saveCipher();
                break;

            case 'saveas':
                this.saveCipherAs();
                break;

            case 'submit':
                this.submit();
                break;

            case 'undo':
                this.unDo();
                break;

            case 'redo':
                this.reDo();
                break;

            case 'copy':
                this.copy();
                break;

            case 'about':
                this.about();
                break;

            case 'guidance':
                this.guidance();
                break;

            case 'register':
                this.register();
                break;

            case 'realtimeconfig':
                this.realtimeconfig();
                break;

            case 'signout':
                this.goToAuthenticationPage(true);
                break;

            default:
                console.log('Unknown action: ' + action);
                break;
        }
    }

    /**
     * Fills in the frequency portion of the frequency table
     */
    public displayFreq(): void {
        let charset = this.getCharset();
        this.holdupdates = true;
        for (let c in this.freq) {
            if (this.freq.hasOwnProperty(c)) {
                let subval: string = String(this.freq[c]);
                if (subval === '0') {
                    subval = '';
                }
                $('#f' + c).text(subval);
            }
        }
        for (let c in this.state.replacement) {
            let r = this.state.replacement[c];
            $('#m' + c).text(r);
            $('#rf' + r).text(c);
        }
        this.holdupdates = false;
        this.updateMatchDropdowns('');
    }
    /**
     * Generate a replacement pattern string.  Any unknown characters are represented as a space
     * otherwise they are given as the character it replaces as.
     *
     * For example if we know
     *    A B C D E F G J I J K L M N O P Q R S T U V W X Y Z
     *        E             H
     *
     * And were given the input string of "RJCXC" then the result would be " HE E"
     */
    public genReplPattern(str: string): string[] {
        let res = [];
        for (let c of str) {
            if (this.state.replacement[c] === undefined) {
                res.push('');
            } else {
                res.push(this.state.replacement[c]);
            }
        }
        return res;
    }
    /**
     * Determines if a string is a valid match for the known matching characters
     * This is used to generate the candidates in the dropdown dialog
     */
    public isValidReplacement(str: string, repl: string[], used: BoolMap): boolean {
        //   console.log(str)
        for (let i = 0, len = str.length; i < len; i++) {
            let c = str.substr(i, 1);
            if (repl[i] !== '') {
                if (c !== repl[i]) {
                    //             console.log("No match c=" + c + " repl[" + i + "]=" + repl[i])
                    return false;
                }
            } else if (used[c]) {
                //          console.log("No match c=" + c + " used[c]=" + used[c])
                return false;
            }
        }
        return true;
    }
    public setDefaultCipherType(ciphertype: ICipherType): void {
        this.state.cipherType = ciphertype;
        this.defaultstate.cipherType = ciphertype;
    }
    /**
     * Updates the stored state cipher string
     * @param cipherString Cipher string to set
     */
    public setCipherString(cipherString: string): boolean {
        let changed = false;
        if (this.state.cipherString !== cipherString) {
            this.state.cipherString = cipherString;
            changed = true;
            // The estimation for strings < 15 characters is wildly inaccurate
            // so we don't bother to tell them anything
            if (cipherString.length < 15) {
                $('.difficulty')
                    .empty()
                    .removeClass('callout primary small');
            } else {
                let fs = textStandard(cipherString);
                let msg = 'Estimated readability score between ' + fs;
                $('.difficulty')
                    .text(msg)
                    .addClass('callout primary small');
            }
        }
        return changed;
    }
    /**
     * set the cipher type
     */
    public setCipherType(ciphertype: ICipherType): boolean {
        let changed = false;
        if (this.state.cipherType !== ciphertype) {
            this.state.cipherType = ciphertype;
            changed = true;
        }
        return changed;
    }
    /**
     * Quote a string, escaping any quotes with \.  This is used for generating Javascript
     * that can be safely loaded.
     */
    public quote(str: string): string {
        if (typeof str === 'undefined') {
            return "\"\"";
        }
        return "'" + str.replace(/([""])/g, '\\$1') + "'";
    }
    /**
     * Given a string with groupings of a size, this computes a pattern which matches the
     * string in a unique order.
     * for example for makeUniquePattern("XYZZY",1)
     *                 it would generate "01221"
     * with  makeUniquePattern("..--X..X..X",2)
     *                          0 1 2 3 0 4   (note the hidden addition of the extra X)
     * This makes it easy to search for a pattern in any input cryptogram
     */
    public makeUniquePattern(str: string, width: number): string {
        let cmap = {};
        let res = '';
        let mapval: number = 0;
        let len = str.length;
        // in case they give us an odd length string, just padd it with enough Xs
        str += 'XXXX';

        for (let i = 0; i < len; i += width) {
            let c = str.substr(i, width);
            if (typeof cmap[c] === 'undefined') {
                cmap[c] = mapval.toString(36).toUpperCase();
                mapval++;
            }
            res += cmap[c];
        }
        return res;
    }
    /**
     * Dump out the language template for a given language
     */
    public dumpLang(lang: string): string {
        let extra = '';
        let res = 'cipherTool.Frequent[' + this.quote(lang) + ']={';
        for (let pat in this.Frequent[lang]) {
            if (this.Frequent[lang].hasOwnProperty(pat) && pat !== '') {
                res += extra + '"' + pat + '":[';
                let extra1 = '';
                let matches = this.Frequent[lang][pat];
                for (let i = 0, len = matches.length; i < len; i++) {
                    // console.log(matches[i])
                    res +=
                        extra1 +
                        '[' +
                        this.quote(matches[i][0]) +
                        ',' +
                        matches[i][1] +
                        ',' +
                        matches[i][2] +
                        ',' +
                        matches[i][3] +
                        ']';
                    extra1 = ',';
                }
                res += ']';
                extra = ',';
            }
        }
        res += '};';
        return res;
    }
    /**
     * Fills in the language choices on an HTML Select
     */
    public genLangDropdown(result: JQuery<HTMLElement>): void {
        $('#loadeng').hide();
        let inputgroup = $('<div/>', { class: 'cell input-group' });
        inputgroup.append(
            $('<span/>', {
                class: 'input-group-label',
            }).text('Language')
        );
        let select = $('<select/>', {
            class: 'lang input-group-field',
        });
        select.append(
            $('<option />', {
                value: '',
            }).text('--Select a language--')
        );
        for (let lang in this.langmap) {
            if (this.langmap.hasOwnProperty(lang)) {
                select.append(
                    $('<option />', {
                        value: lang,
                    }).text(this.langmap[lang])
                );
            }
        }
        inputgroup.append(select);
        result.append(inputgroup);
    }
    /**
     * Loads a language in response to a dropdown event
     */
    public loadLanguage(lang: string): void {
        $('#loadeng').hide();
        this.state.curlang = lang;
        this.setCharset(this.langcharset[lang]);
        this.showLangStatus('warning', 'Attempting to load ' + this.langmap[lang] + '...');
        $.getScript('Languages/' + lang + '.js', (data, textStatus, jqxhr) => {
            this.showLangStatus('secondary', '');
            this.updateMatchDropdowns('');
        }).fail((jqxhr, settings, exception) => {
            console.log('Complied language file not found for ' + lang + '.js');
            this.loadRawLanguage(lang);
        });
    }
    /**
     * Loads a raw language from the server
     * lang Language to load (2 character abbreviation)
     */
    public loadRawLanguage(lang: string): void {
        let jqxhr = $.get('Languages/' + lang + '.txt', () => {}).done((data) => {
            // empty out all the frequent words
            this.showLangStatus('warning', 'Processing ' + this.langmap[lang] + '...');
            this.Frequent[lang] = {};
            this.state.curlang = lang;
            let charset = this.langcharset[lang];
            let langreplace = this.langreplace[lang];
            this.setCharset(charset);
            let lines = data.split('\n');
            let len = lines.length;
            charset = charset.toUpperCase();
            for (let i = 0; i < len; i++) {
                let pieces = lines[i]
                    .replace(/\r/g, ' ')
                    .toUpperCase()
                    .split(/ /);
                // make sure that all the characters in the pieces are valid
                // for this character set.  Otherwise we can throw it away
                let legal = true;
                for (let c of pieces[0]) {
                    if (charset.indexOf(c) < 0) {
                        if (typeof langreplace[c] === 'undefined') {
                            console.log(
                                'skipping out on ' + pieces[0] + ' for ' + c + ' against ' + charset
                            );
                            legal = false;
                            break;
                        }
                        pieces[0] = pieces[0].replace(c, langreplace[c]);
                    }
                }
                if (legal) {
                    let pat = this.makeUniquePattern(pieces[0], 1);
                    let elem: patelem = [pieces[0].toUpperCase(), i, pieces[1], 0];
                    if (i < 500) {
                        elem[3] = 0;
                    } else if (i < 1000) {
                        elem[3] = 1;
                    } else if (i < 2000) {
                        elem[3] = 3;
                    } else if (i < 5000) {
                        elem[3] = 4;
                    } else {
                        elem[3] = 5;
                    }
                    if (typeof this.Frequent[lang][pat] === 'undefined') {
                        this.Frequent[lang][pat] = [];
                    }
                    this.Frequent[lang][pat].push(elem);
                }
            }
            // console.log(this.Frequent)
            $('.langout').each((i: number, elem: HTMLElement) => {
                this.showLangStatus('warning', 'Dumping ' + this.langmap[lang] + '...');
                $(elem).text(this.dumpLang(lang));
            });
            this.showLangStatus('secondary', '');
            this.updateMatchDropdowns('');
        });
        this.showLangStatus('warning', 'Loading ' + this.langmap[lang] + '...');
    }
    /**
     * Updates the language status message box with a message (or clears it)
     * @param calloutclass Class of the callout
     * @param msg Message to be displayed
     */
    public showLangStatus(
        calloutclass: 'secondary' | 'primary' | 'success' | 'warning' | 'alert',
        msg: string
    ): void {
        $('.langstatus').empty();
        if (msg !== '') {
            $('.langstatus').append(
                $('<div/>', {
                    class: 'callout ' + calloutclass,
                    'data-closable': '',
                }).text(msg)
            );
        }
    }

    /**
     * Retrieve all of the replacement characters that have been selected so far
     */
    public UpdateReverseReplacements(): void {
        let charset = this.getSourceCharset().toUpperCase();
        $('[id^=rf]').text('');
        for (let c of charset) {
            $('#rf' + this.state.replacement[c]).text(c);
        }
    }
    /**
     * Get a URL associated with an editor for a saved cipher
     * @param state Saved cipher
     */
    public getEditURL(state: IState): string {
        let lang;
        if (state.cipherType === undefined) {
            return '';
        }
        if (state.curlang !== undefined && state.curlang !== 'en') {
            lang = state.curlang;
        }
        return JTGetURL(CipherMenu, state.cipherType, lang);
    }
    /**
     * Get the URL associated with an editor for a cipher entry
     * @param entry Entry to get editing URL for
     */
    public getEntryURL(entry: number): string {
        let state = this.getFileEntry(entry);
        let entryURL = this.getEditURL(state);
        if (entryURL !== '') {
            if (entryURL.indexOf('?') > -1) {
                entryURL += '&editEntry=' + entry;
            } else {
                entryURL += '?editEntry=' + entry;
            }
        }
        return entryURL;
    }
    /**
     * Gte a URL associated with a solver for a saved cipher
     * @param state Saved cipher
     */
    public getSolveURL(state: IState): string {
        let lang;
        if (state.cipherType === undefined) {
            return '';
        }
        return JTGetSolveURL(CipherMenu, state.cipherType);
    }
    /**
     * Create the hidden dialog for selecting a cipher to open
     */
    private createOpenFileDlg(): JQElement {
        let dlgContents = $('<select/>', {
            id: 'files',
            class: 'filelist',
            size: 10,
        });
        let openFileDlg = JTFDialog('OpenFile', 'Select File to Open', dlgContents, 'okopen', 'OK');
        return openFileDlg;
    }
    /**
     * Creates the hidden dialog for selecting an XML file to import
     */
    private createImportFileDlg(): JQElement {
        let dlgContents = $('<div/>', {
            id: 'importstatus',
            class: 'callout secondary',
        })
            .append(
                $('<label/>', {
                    for: 'xmlFile',
                    class: 'impfile button',
                }).text('Select File')
            )
            .append(
                $('<input/>', {
                    type: 'file',
                    id: 'xmlFile',
                    accept: '.json',
                    class: 'impfile show-for-sr',
                })
            )
            .append(
                $('<span/>', {
                    id: 'xmltoimport',
                    class: 'impfile',
                }).text('No File Selected')
            )
            .append(
                JTFLabeledInput('URL', 'text', 'xmlurl', '', 'impurl small-12 medium-6 large-6')
            );
        let importDlg = JTFDialog(
            'ImportFile',
            'Import Test Data',
            dlgContents,
            'okimport',
            'Import'
        );
        return importDlg;
    }
    /**
     * Creates the hidden dialog showing version/build information
     */
    public createRealtimeConfigDlg(): JQElement {
        let dlgContents = $('<div/>', {
            id: 'realtimeconf',
            class: 'callout secondary',
        })
            .append('<div/>')
            .text(
                'This is only for testing, do not change it unless you know what you are doing because you will break things.'
            )
            .append(JTFLabeledInput('Base URL:', 'text', 'baseUrl', '', ''))
            .append(JTFLabeledInput('Authentication Base URL:', 'text', 'authUrl', '', ''))
            .append(JTFLabeledInput('Realtime Name Space:', 'text', 'convergenceNamespace', '', ''))
            .append(JTFLabeledInput('Realtime Domain:', 'text', 'convergenceDomain', '', ''))
            .append(JTFLabeledInput('Realtime KeyID:', 'text', 'convergenceKeyId', '', ''))
            .append(JTFLabeledInput('Debug:', 'text', 'convergenceDebug', '', ''));

        let realtimeConfigDlg = JTFDialog(
            'Realtimedlg',
            '[Testing] Realtime Configuration',
            dlgContents,
            'okrealtime',
            'RealtimeConfig'
        );
        return realtimeConfigDlg;
    }
    /**
     * Creates the hidden dialog showing version/build information
     */
    public createRegisterDlg(): JQElement {
        let dlgContents = $('<div/>', {
            id: 'registercont',
            class: 'callout secondary',
        })
            .append('<div/>')
            .text(
                'This is only for testing, you can select any userid/name and it is not validated.'
            )
            .append(
                JTFLabeledInput(
                    'Userid:',
                    'text',
                    'reguserid',
                    this.getConfigString('userid', ''),
                    ''
                )
            )
            .append(
                JTFLabeledInput(
                    'First Name:',
                    'text',
                    'regfname',
                    this.getConfigString('fname', ''),
                    ''
                )
            )
            .append(
                JTFLabeledInput(
                    'Last Name:',
                    'text',
                    'reglname',
                    this.getConfigString('lname', ''),
                    ''
                )
            );

        let registerDlg = JTFDialog(
            'Registerdlg',
            '[Testing] Register',
            dlgContents,
            'okregister',
            'Register'
        );
        return registerDlg;
    }
    /**
     * Creates the hidden dialog showing version/build information
     */
    public createAboutDlg(): JQElement {
        let dlgContents = $('<table class="version-table"/>');
        dlgContents.append(
            '<tr class="version"><td>Version:</td><td>' + getVersion() + '</td></tr>'
        );
        dlgContents.append(
            '<tr class="latest-version"><td>Latest version:</td><td><span class="remote-version">Unknown</span></td></tr>'
        );
        dlgContents.append('<tr><td>Built  :</td><td>[AIV]{date}[/AIV]</td></tr>');

        let aboutDlg = JTFDialog(
            'About',
            'Cipher Tools',
            dlgContents,
            'okdownload',
            'Download latest version'
        );
        return aboutDlg;
    }
    /**
     * Create the main menu at the top of the page.
     * This also creates the hidden dialogs used for opening and importing files
     */
    public createMainMenu(): JQElement {
        let result = $('<div/>');

        const divLoginInfo = $('<div/>', {
            class: 'login-info',
        })
            .append(
                $('<div/>', {
                    class: 'login-button',
                }).text('Login')
            )
            .append(
                $('<div/>', {
                    id: 'logged-in-user',
                })
            );

        result
            .append(JTCreateMenu(CipherMenu, 'cmainmenu', 'Cipher Tools', divLoginInfo))
            // Create the dialog for selecting which cipher to load
            .append(this.createOpenFileDlg())
            .append(this.createImportFileDlg())
            .append(this.createAboutDlg())
            // .append(this.createRegisterDlg())
            .append(this.createRealtimeConfigDlg());
        return result;
    }
    /**
     * Preserve the current replacement order
     */
    public getReplacementOrder(): void {
        let replOrder = '';
        $('#freqtable')
            .children()
            .each((i, elem) => {
                let eid = $(elem).attr('id');
                replOrder += eid.substr(eid.length - 1);
            });
        this.state.replOrder = replOrder;
    }
    public guidance(): void {
        window.open(this.guidanceURL, 'guidance');
    }
    /**
     * Show the about dialog.  If served from file:// (i.e. running
     * local), try to contact the server and get the online version.
     * If online is newer, enable download button for zip file.
     */
    public about(): void {
        let served_from = window.location.href;
        let local_version = getVersion();
        console.log('Local version: ' + local_version);
        console.log('served from: ' + served_from.substring(0, 4));
        $('.version-table tr.latest-version').hide();
        if (served_from.substring(0, 5) === 'file:') {
            this.getWebVersion(local_version);
            $('.version-table tr.latest-version').show();
        } else {
            // Enable the download button...
            $('#okdownload').removeAttr('disabled');
            this.download();
        }

        $('#About').foundation('open');
    }

    /**
     * Show the testing register dialog.
     */
    public register(): void {
        $('#reguserid').val(this.getConfigString('userid', ''));
        $('#regfname').val(this.getConfigString('fname', ''));
        $('#reglname').val(this.getConfigString('lname', ''));
        $('#okregister')
            .removeAttr('disabled')
            .off('click')
            .on('click', (e) => {
                this.setConfigString('userid', $('#reguserid').val() as string);
                this.setConfigString('fname', $('#regfname').val() as string);
                this.setConfigString('lname', $('#reglname').val() as string);
                $('#Registerdlg').foundation('close');
                location.reload();
            });
        $('#Registerdlg').foundation('open');
    }
    public realtimeconfig(): void {
        $('#baseUrl').val(this.getConfigString('domain', 'https://cosso.oit.ncsu.edu'));
        $('#authUrl').val(this.getConfigString('authUrl', 'https://cosso.oit.ncsu.edu'));
        $('#convergenceNamespace').val(this.getConfigString('convergenceNamespace', 'convergence'));
        $('#convergenceDomain').val(this.getConfigString('convergenceDomain', 'scienceolympiad'));
        $('#convergenceKeyId').val(this.getConfigString('convergenceKeyId', 'TestingKeyId'));
        $('#convergenceDebug').val(this.getConfigString('convergenceDebug', ''));

        $('#okrealtime')
            .removeAttr('disabled')
            .off('click')
            .on('click', (e) => {
                this.setConfigString('domain', $('#baseUrl').val() as string);
                this.setConfigString('authUrl', $('#authUrl').val() as string);
                this.setConfigString(
                    'convergenceNamespace',
                    $('#convergenceNamespace').val() as string
                );
                this.setConfigString('convergenceDomain', $('#convergenceDomain').val() as string);
                this.setConfigString('convergenceKeyId', $('#convergenceKeyId').val() as string);
                this.setConfigString('convergenceDebug', $('#convergenceDebug').val() as string);
                $('#Realtimedlg').foundation('close');
            });
        $('#Realtimedlg').foundation('open');
    }

    /**
     * Download the zip file is the 'download' button is not disabled
     */
    public download(): void {
        $('#okdownload')
            .off('click')
            .on('click', (e) => {
                if (!$('#okdownload').prop('disabled')) {
                    console.log(
                        'disable download prop: >' + $('#okdownload').prop('disabled') + '<'
                    );
                    e.preventDefault();
                    window.location.href = 'https://toebes.com/codebusters/CipherTools.zip';
                }
            });
    }

    /**
     * Download the zip file of the site.  Overall design of this goes like:
     *
     *   // check if running from file system
     *   // = true - try to phone home.
     *   //   = true - get version file
     *   //     is version at home > local version
     *   //     = true - download
     *   //     = else - OK dialog "@ latest level"
     *   //   = else - nothing to do
     *   // = else - do the download
     */
    public getWebVersion(local_version: string): void {
        console.log('Handle request to get Web version....');
        let remote_version = '0.0.0';
        // Phone home
        // test from: "http://192.168.109.10:10980/dist/siteVersion.txt"
        $.ajax({
            url: 'https://toebes.com/codebusters/siteVersion.txt',
            dataType: 'jsonp',
            jsonpCallback: 'getVersion',
            success: function(a: any, b: string, c: JQueryXHR): void {
                console.log('A Success ' + JSON.stringify(a));
                console.log('B Success ' + b);
                console.log('C Success ' + c);
                remote_version = a['version'];
                console.log('Set remote version to: ' + remote_version);
            },
            error: function(a: JQueryXHR, b: string, c: string): void {
                console.log('A Error ' + JSON.stringify(a));
                console.log('B Error ' + b);
                console.log('C Error ' + c);
                console.log('Disable the download button...');
                $('#okdownload').prop('disabled', true);
            },
        }).done(function(a: any, b: string, c: JQueryXHR): void {
            $('.remote-version').html(remote_version);
            // enable the down load buttin if appropriate
            console.log('Enable download button?');
            if (remote_version > local_version) {
                console.log('remove disable attrib, to enable download button');
                $('#okdownload').removeAttr('disabled');
            } else {
                console.log('Disable the download button...');
                $('#okdownload').prop('disabled', true);
            }
        });

        console.log('Remote version: ' + remote_version);
        console.log('Local version: ' + local_version);
        this.download();
    }
    /**
     * Sorts a table in the DOM.
     * Code initially taken from https://www.w3schools.com/howto/howto_js_sort_table.asp
     * but modified to handle numeric and other sorting.
     * @param th Element clicked on for sorting
     * @param n Index to sort on
     */
    public sortTable(th: HTMLElement, n: number): void {
        let switchcount = 0;
        let switching = true;
        let table = th.closest('table');
        let thlist = table.getElementsByTagName('TH');
        // tslint:disable-next-line:prefer-for-of
        for (let i = 0; i < thlist.length; i++) {
            let thc = thlist[i];
            thc.classList.remove('asc', 'desc');
        }
        // Set the sorting direction to ascending:
        let dir = 'asc';
        // Make a loop that will continue until no switching has been done:
        while (switching) {
            // Start by saying: no switching is done:
            let shouldSwitch = false;
            switching = false;
            let rows = table.getElementsByTagName('TR');
            let i;
            // Loop through all table rows (except the first, which contains table headers):
            for (i = 1; i < rows.length - 1; i++) {
                // Start by saying there should be no switching:
                shouldSwitch = false;
                // Get the two elements you want to compare, one from current row and one from the next:
                let x, y;
                // Check if the two rows should switch place, based on the direction, asc or desc:
                if (dir === 'asc') {
                    x = rows[i].getElementsByTagName('TD')[n];
                    y = rows[i + 1].getElementsByTagName('TD')[n];
                } else {
                    y = rows[i].getElementsByTagName('TD')[n];
                    x = rows[i + 1].getElementsByTagName('TD')[n];
                }
                let a = x.innerHTML.toLowerCase();
                let b = y.innerHTML.toLowerCase();
                // First see if we need to convert them to numbers
                if (!isNaN(a) && !isNaN(b)) {
                    if (Number(a) > Number(b)) {
                        // If so, mark as a switch and break the loop:
                        shouldSwitch = true;
                        break;
                    }
                } else {
                    if (x.children.length > 0 && y.children.length > 0) {
                        a = x.children[0].innerHTML.toLowerCase();
                        b = y.children[0].innerHTML.toLowerCase();
                    }
                    if (a > b) {
                        // If so, mark as a switch and break the loop:
                        shouldSwitch = true;
                        break;
                    }
                }
            }
            if (shouldSwitch) {
                // If a switch has been marked, make the switch and mark that a switch has been done:
                rows[i].parentNode.insertBefore(rows[i + 1], rows[i]);
                switching = true;
                // Each time a switch is done, increase this count by 1:
                switchcount++;
            } else {
                // If no switching has been done AND the direction is "asc", set the direction to "desc" and run the while loop again.
                if (switchcount === 0 && dir === 'asc') {
                    dir = 'desc';
                    switching = true;
                }
            }
        }
        th.classList.add(dir);
    }

    /**
     * Set up all the HTML DOM elements so that they invoke the right functions
     */
    public attachHandlers(): void {
        $('.login-button')
            .off('click')
            .on('click', () => {
                this.goToAuthenticationPage();
            });

        $('.sli')
            .off('keyup')
            .on('keyup', (event) => {
                let target = $(event.target);
                let repchar = target.attr('data-char');
                let current;
                let next;
                let focusables = $('.sli');

                if (event.keyCode === 37) {
                    // left
                    current = focusables.index(event.target);
                    if (current === 0) {
                        next = focusables.last();
                    } else {
                        next = focusables.eq(current - 1);
                    }
                    next.focus();
                } else if (event.keyCode === 39) {
                    // right
                    current = focusables.index(event.target);
                    next = focusables.eq(current + 1).length
                        ? focusables.eq(current + 1)
                        : focusables.eq(0);
                    next.focus();
                } else if (event.keyCode === 46 || event.keyCode === 8) {
                    this.markUndo(null);
                    this.setChar(repchar, '', target);
                }
                event.preventDefault();
            })
            .off('keypress')
            .on('keypress', (event) => {
                let newchar;
                let target = $(event.target);
                let repchar = target.attr('data-char');
                let current;
                let next;
                let focusables = $('.sli');
                if (typeof event.key === 'undefined') {
                    newchar = String.fromCharCode(event.keyCode).toUpperCase();
                } else {
                    newchar = event.key.toUpperCase();
                }

                if (this.isValidChar(newchar) || newchar === ' ') {
                    if (newchar === ' ') {
                        newchar = '';
                    }
                    // console.log('Setting ' + repchar + ' to ' + newchar);
                    this.markUndo(null);
                    this.setChar(repchar, newchar, target);
                    current = focusables.index(event.target);
                    next = focusables.eq(current + 1).length
                        ? focusables.eq(current + 1)
                        : focusables.eq(0);
                    next.focus();
                } else {
                    // console.log('Not valid:' + newchar);
                }
                event.preventDefault();
            })
            .off('blur')
            .on('blur', (e) => {
                let tohighlight = $(e.target).attr('data-char');
                $("[data-char='" + tohighlight + "']").removeClass('allfocus');
                let althighlight = $(e.target).attr('data-schar');
                if (althighlight !== '') {
                    $("[data-schar='" + althighlight + "']").removeClass('allfocus');
                }
                $(e.target).removeClass('focus');
            })
            .off('focus')
            .on('focus', (e) => {
                let tohighlight = $(e.target).attr('data-char');
                $("[data-char='" + tohighlight + "']").addClass('allfocus');
                let althighlight = $(e.target).attr('data-schar');
                if (althighlight !== '') {
                    $("[data-schar='" + althighlight + "']").addClass('allfocus');
                }
                $(e.target).addClass('focus');
            });
        $('[name="operation"]')
            .off('click')
            .on('click', (e) => {
                $(e.target)
                    .siblings()
                    .removeClass('is-active');
                $(e.target).addClass('is-active');
                this.markUndo(null);
                this.setOperation($(e.target).val() as IOperationType);
                this.updateOutput();
            });
        $('.input-number-increment')
            .off('click')
            .on('click', (e) => {
                let $input = $(e.target)
                    .parents('.input-group')
                    .find('.input-number');
                let val = Number($input.val());
                this.advancedir = 1;
                $input.val(val + this.advancedir);
                $input.trigger('input');
            });
        $('.input-number-decrement')
            .off('click')
            .on('click', (e) => {
                let $input = $(e.target)
                    .parents('.input-group')
                    .find('.input-number');
                let val = Number($input.val());
                this.advancedir = -1;
                $input.val(val + this.advancedir);
                $input.trigger('input');
            });
        $('[name="ciphertype"]')
            .off('click')
            .on('click', (e) => {
                $(e.target)
                    .siblings()
                    .removeClass('is-active');
                $(e.target).addClass('is-active');
                this.markUndo(null);
                this.setCipherType($(e.target).val() as ICipherType);
                this.updateOutput();
            });
        $('#load')
            .off('click')
            .on('click', () => {
                this.markUndo(null);
                this.load();
            });
        $('#undo')
            .off('click')
            .on('click', () => {
                this.unDo();
            });
        $('#redo')
            .off('click')
            .on('click', () => {
                this.reDo();
            });
        $('#guidance')
            .off('click')
            .on('click', () => {
                this.guidance();
            });
        $('#register')
            .off('click')
            .on('click', () => {
                this.register();
            });
        $('#realtimeconfig')
            .off('click')
            .on('click', () => {
                this.realtimeconfig();
            });
        $('#save')
            .off('click')
            .on('click', () => {
                this.saveCipher();
            });
        $('#reset')
            .off('click')
            .on('click', () => {
                this.markUndo(null);
                this.reset();
            });
        $('a[data-action]')
            .off('click')
            .on('click', (e) => {
                if ($(e.target).hasClass('disabled_menu')) {
                    e.preventDefault();
                } else {
                    this.doAction($(e.target).attr('data-action'));
                }
            });
        $('.msli')
            .off('change')
            .on('change', (e) => {
                this.markUndo(null);
                let toupdate = $(e.target).attr('data-char');
                this.updateSel(toupdate, (e.target as HTMLInputElement).value);
            });
        $('.lang')
            .off('change')
            .on('change', (e) => {
                this.loadLanguage($(e.target).val() as string);
            });
        $('#find')
            .off('input')
            .on('input', (e) => {
                this.markUndo('find');
                let findStr = $(e.target).val() as string;
                this.findPossible(findStr);
            });
        $('.tablesort th[data-col]')
            .off('click')
            .on('click', (e) => {
                let col = $(e.target).attr('data-col');
                if (col !== undefined) {
                    this.sortTable(e.target, Number(col));
                }
            });
        $('.moreprev')
            .off('click')
            .on('click', (e) => {
                $('.prev').show();
                $('.moreprev').hide();
            });
    }
    /**
     * attachInteractiveHandlers attaches the realtime updates to all of the fields
     * @param qnum Question number to set handler for
     * @param realTimeElement RealTimeObject for synchronizing the contents
     * @param testTimeInfo Timing information for the current test.
     */
    public attachInteractiveHandlers(
        qnum: number,
        realTimeElement: RealTimeObject,
        testTimeInfo: ITestTimeInfo
    ) {}

    /**
     * Calculate the score for the answer from an interactive test.  We calculate the solution
     * on the fly based on how genAnswer() does it.
     * @param solution - Calculated solution array of characters
     * @param answer - Answer array of characters from interactive test
     * @param points - number of points assigned to this question.
     */
    public calculateScore(solution: string[], answer: string[], points: number): IScoreInformation {
        console.log(
            'Length of solution: ' +
                solution.length.toString() +
                '\nLength of answer:  ' +
                answer.length.toString()
        );
        let scoreInformation: IScoreInformation = {
            correctLetters: 0,
            incorrectLetters: '-',
            deduction: '-',
            score: 0,
        };
        let score: number;
        let wrongCount = 0;
        let correctCount = 0;
        let penaltyLetters = 0;

        for (let s = 0; s < solution.length; s++) {
            //console.log("Solution: " + solution[s] + " == " + answer[s] + " :Answer");
            if (this.isValidChar(solution[s])) {
                if (solution[s] !== answer[s]) {
                    wrongCount++;
                }
                else {
                    correctCount++;
                }
            }
        }
        // Up to 2 wrong os OK
        penaltyLetters = wrongCount - 2;
        if (penaltyLetters < 0) {
            score = points;
        } else {
            // Incorrect characters are penalized 100 points each, upto the
            // maximum number of points.
            score = points - 100 * penaltyLetters;
            if (score < 0) {
                score = 0;
            }
        }
        scoreInformation.correctLetters = correctCount;
        scoreInformation.incorrectLetters = wrongCount.toString();
        scoreInformation.deduction = (points - score).toString();
        scoreInformation.score = score;
        return scoreInformation;
    }
}<|MERGE_RESOLUTION|>--- conflicted
+++ resolved
@@ -2306,15 +2306,9 @@
      * Generate the score of an answered cipher
      */
     public genScore(answer: string[]): IScoreInformation {
-<<<<<<< HEAD
-        let scoreInformation: IScoreInformation =
-        {
+        let scoreInformation: IScoreInformation = {
             correctLetters: 0,
             incorrectLetters: 'all',
-=======
-        let scoreInformation: IScoreInformation = {
-            incorrect: 'all',
->>>>>>> aa559605
             deduction: 'max',
             score: 1000000,
         };
