--- conflicted
+++ resolved
@@ -608,7 +608,6 @@
         }).append($("<a/>", { href: "TestSchedule.html?testID=" + testentry.sourcemodelid, class: "button large" }).text("Schedule Test"));
         elem.append(callout);
     }
-<<<<<<< HEAD
     /**
      * 
      * @param elem 
@@ -835,6 +834,4 @@
 
 
     }
-=======
->>>>>>> f91b8bbf
 }